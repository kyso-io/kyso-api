--- conflicted
+++ resolved
@@ -91,13 +91,7 @@
 
         // Create user team
         const teamName: string = userDb.nickname.charAt(0).toUpperCase() + userDb.nickname.slice(1) + "'s Private"
-<<<<<<< HEAD
-        
-        // TODO: ADDED LAST 4 PARAMETERS AS THE MODEL HAS BEEN CHANGED
-        const newUserTeam: Team = new Team(teamName, null, null, null, null, [], organizationDb.id, TeamVisibilityEnum.PRIVATE, "", "", false, {})
-=======
         const newUserTeam: Team = new Team(teamName, null, null, null, null, [], organizationDb.id, TeamVisibilityEnum.PRIVATE, null, null, false, null)
->>>>>>> 7010bad2
         Logger.log(`Creating new team ${newUserTeam.name}...`)
         const userTeamDb: Team = await this.teamsService.createTeam(newUserTeam)
 
