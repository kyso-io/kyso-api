import { DeleteObjectCommand, PutObjectCommand, S3Client } from '@aws-sdk/client-s3'
import {
<<<<<<< HEAD
    ElasticSearchIndex,
=======
>>>>>>> 6ad6404c
    EmailUserChangePasswordDTO,
    KysoEvent,
    KysoIndex,
    KysoPermissions,
    KysoSettingsEnum,
    KysoUserAccessToken,
    KysoUserAccessTokenStatus,
    KysoUsersCreateEvent,
    KysoUsersRecoveryPasswordEvent,
    KysoUsersVerificationEmailEvent,
    LoginProviderEnum,
    Organization,
    SignUpDto,
    Team,
    TeamVisibilityEnum,
    Token,
    UpdateUserRequestDTO,
    User,
    UserAccount,
    UserChangePasswordDTO,
    UserForgotPassword,
    UserVerification,
    VerifyCaptchaRequestDto,
    VerifyEmailRequestDTO,
} from '@kyso-io/kyso-model'
import { ConflictException, ForbiddenException, Inject, Injectable, Logger, NotFoundException, PreconditionFailedException, Provider } from '@nestjs/common'
import { ClientProxy } from '@nestjs/microservices'
import axios from 'axios'
import * as moment from 'moment'
import { ObjectId } from 'mongodb'
import { extname } from 'path'
import { v4 as uuidv4 } from 'uuid'
import { Autowired } from '../../decorators/autowired'
import { AutowiredService } from '../../generic/autowired.generic'
import { PlatformRole } from '../../security/platform-roles'
import { AuthService } from '../auth/auth.service'
import { GitlabLoginProvider } from '../auth/providers/gitlab-login.provider'
import { CommentsService } from '../comments/comments.service'
import { FullTextSearchService } from '../full-text-search/full-text-search.service'
import { GitlabAccessToken } from '../gitlab-repos/interfaces/gitlab-access-token'
import { KysoSettingsService } from '../kyso-settings/kyso-settings.service'
import { OrganizationsService } from '../organizations/organizations.service'
import { ReportsService } from '../reports/reports.service'
import { TeamsService } from '../teams/teams.service'
import { KysoUserAccessTokensMongoProvider } from './providers/mongo-kyso-user-access-token.provider'
import { URLSearchParams } from 'url'
import { UsersMongoProvider } from './providers/mongo-users.provider'
import { UserChangePasswordMongoProvider } from './providers/user-change-password-mongo.provider'
import { UserVerificationMongoProvider } from './providers/user-verification-mongo.provider'

function factory(service: UsersService) {
    return service
}

export function createProvider(): Provider<UsersService> {
    return {
        provide: `${UsersService.name}`,
        useFactory: (service) => factory(service),
        inject: [UsersService],
    }
}

@Injectable()
export class UsersService extends AutowiredService {
    @Autowired({ typeName: 'OrganizationsService' })
    private organizationsService: OrganizationsService

    @Autowired({ typeName: 'TeamsService' })
    private teamsService: TeamsService

    @Autowired({ typeName: 'ReportsService' })
    private reportsService: ReportsService

    @Autowired({ typeName: 'CommentsService' })
    private commentsService: CommentsService

    @Autowired({ typeName: 'KysoSettingsService' })
    private kysoSettingsService: KysoSettingsService

    @Autowired({ typeName: 'FullTextSearchService' })
    private fullTextSearchService: FullTextSearchService

    constructor(
        private readonly kysoAccessTokenProvider: KysoUserAccessTokensMongoProvider,
        private readonly provider: UsersMongoProvider,
        private readonly userChangePasswordMongoProvider: UserChangePasswordMongoProvider,
        private readonly userVerificationMongoProvider: UserVerificationMongoProvider,
        @Inject('NATS_SERVICE') private client: ClientProxy,
    ) {
        super()
    }

    async getUsers(query): Promise<User[]> {
        let users: User[] = []

        users = await this.provider.read(query)

        return users
    }

    public async getUserById(id: string): Promise<User> {
        return this.getUser({ filter: { _id: this.provider.toObjectId(id) } })
    }

    async getUser(query): Promise<User> {
        query.limit = 1
        const users = await this.getUsers(query)
        if (users.length === 0) {
            return null
        }
        return users[0]
    }

    async updateUser(filterQuery: any, updateQuery: any): Promise<User> {
        return this.provider.update(filterQuery, updateQuery)
    }

    public async checkUsernameAvailability(username: string): Promise<boolean> {
        const organization: Organization = await this.organizationsService.getOrganization({
            filter: { sluglified_name: username },
        })
        if (organization) {
            return false
        }
        const team: Team = await this.teamsService.getTeam({ filter: { sluglified_name: username } })
        if (team) {
            return false
        }
        const user: User = await this.getUser({ filter: { username } })
        if (user) {
            return false
        }
        return true
    }

    async createUser(signUpDto: SignUpDto): Promise<User> {
        // exists a prev user with same email?
        const userWithEmail: User = await this.getUser({ filter: { email: signUpDto.email.toLowerCase() } })
        if (userWithEmail) {
            throw new ConflictException('User already exists')
        }
        const isUsernameAvailable: boolean = await this.checkUsernameAvailability(signUpDto.username)
        if (!isUsernameAvailable) {
            throw new ConflictException('Username in use')
        }

        // Create user into database
        const newUser: User = new User(
            signUpDto.email,
            signUpDto.username,
            signUpDto.display_name,
            signUpDto.display_name,
            LoginProviderEnum.KYSO,
            null,
            null,
            null,
            'free',
            null,
            false,
            [],
            AuthService.hashPassword(signUpDto.password),
            null,
        )
        Logger.log(`Creating new user ${signUpDto.display_name} with email ${signUpDto.email}...`)
        const user: User = await this.provider.create(newUser)

        // Create user organization
        const organizationName: string = user.display_name.charAt(0).toUpperCase() + user.display_name.slice(1)
        const newOrganization: Organization = new Organization(organizationName, organizationName, [], [], user.email, '', '', true, '', '', '', '', uuidv4())
        Logger.log(`Creating new organization ${newOrganization.sluglified_name}`)
        const organizationDb: Organization = await this.organizationsService.createOrganization(newOrganization)

        // Add user to organization as admin
        Logger.log(`Adding ${user.display_name} to organization ${organizationDb.sluglified_name} with role ${PlatformRole.ORGANIZATION_ADMIN_ROLE.name}...`)
        await this.organizationsService.addMembersById(organizationDb.id, [user.id], [PlatformRole.ORGANIZATION_ADMIN_ROLE.name])

        // Create user team
        const teamName = 'My Private Team'
        const newUserTeam: Team = new Team(teamName, '', '', '', '', [], organizationDb.id, TeamVisibilityEnum.PRIVATE)
        Logger.log(`Creating new team ${newUserTeam.sluglified_name}...`)
        const userTeamDb: Team = await this.teamsService.createTeam(newUserTeam)

        // Add user to team as admin
        Logger.log(`Adding ${user.display_name} to team ${userTeamDb.sluglified_name} with role ${PlatformRole.TEAM_ADMIN_ROLE.name}...`)
        await this.teamsService.addMembersById(userTeamDb.id, [user.id], [PlatformRole.TEAM_ADMIN_ROLE.name])

        Logger.log(`Sending email to ${user.email}`)

        this.client.emit<KysoUsersCreateEvent>(KysoEvent.USERS_CREATE, { user })

        await this.sendVerificationEmail(user)

        this.indexUser(user)

        return user
    }

    public async sendVerificationEmail(user: User): Promise<boolean> {
        if (user.email_verified) {
            Logger.log(`User ${user.display_name} already verified. Email is not sent...`, UsersService.name)
            return false
        }

        // Link to verify user email
        const hours: string = await this.kysoSettingsService.getValue(KysoSettingsEnum.DURATION_HOURS_TOKEN_EMAIL_VERIFICATION)
        let userVerification: UserVerification = new UserVerification(user.email, uuidv4(), user.id, moment().add(hours, 'hours').toDate())
        userVerification = await this.userVerificationMongoProvider.create(userVerification)

        this.client.emit<KysoUsersVerificationEmailEvent>(KysoEvent.USERS_VERIFICATION_EMAIL, {
            user,
            userVerification,
            frontendUrl: await this.kysoSettingsService.getValue(KysoSettingsEnum.FRONTEND_URL),
        })
        return true
    }

    async deleteUser(id: string): Promise<boolean> {
        const user: User = await this.getUserById(id)
        if (!user) {
            throw new NotFoundException('User not found')
        }

        const teams: Team[] = await this.teamsService.getUserTeams(user.id)
        for (const team of teams) {
            await this.teamsService.removeMemberFromTeam(team.id, user.id)
        }

        const organizations: Organization[] = await this.organizationsService.getUserOrganizations(user.id)
        for (const organization of organizations) {
            await this.organizationsService.removeMemberFromOrganization(organization.id, user.id)
        }

        // Delete starred reports
        await this.reportsService.deleteStarredReportsByUser(user.id)

        // Delete pinned reports
        await this.reportsService.deletePinnedReportsByUser(user.id)

        // Delete comments
        await this.commentsService.deleteUserComments(user.id)

        await this.provider.deleteOne({ _id: this.provider.toObjectId(id) })

        Logger.log(`Deleting user '${user.id} ${user.display_name}' in ElasticSearch...`, UsersService.name)
        this.fullTextSearchService.deleteDocument(ElasticSearchIndex.User, user.id)

        return true
    }

    public async addAccount(id: string, userAccount: UserAccount): Promise<boolean> {
        const user: User = await this.getUserById(id)

        if (!user) {
            throw new PreconditionFailedException(null, `Can't add account to user as does not exists`)
        }
        if (!user.hasOwnProperty('accounts')) {
            user.accounts = []
        }
        const index: number = user.accounts.findIndex(
            (account: UserAccount) => account.accountId === userAccount.accountId && account.type === userAccount.type,
        )
        if (index !== -1) {
            throw new PreconditionFailedException(null, `The user has already registered this account`)
        } else {
            const userAccounts: UserAccount[] = [...user.accounts, userAccount]
            await this.updateUser({ _id: this.provider.toObjectId(id) }, { $set: { accounts: userAccounts } })
        }
        return true
    }

    public async removeAccount(id: string, provider: string, accountId: string): Promise<boolean> {
        const user: User = await this.getUserById(id)
        if (!user) {
            throw new NotFoundException('User not found')
        }
        if (!user.hasOwnProperty('accounts')) {
            user.accounts = []
        }

        // Bitbucket and Gitlab accountIds are strings, but Github is a number. So the account.accountId === accountId works for
        // bitbucket and gitlab, but not for github. For that reason we added .toString() to the comparison
        // to force to compare as string and avoid the github malfunction.
        const index: number = user.accounts.findIndex(
            (account: UserAccount) => account.accountId.toString() === accountId.toString() && account.type === provider,
        )
        if (index !== -1) {
            const userAccounts: UserAccount[] = [...user.accounts.slice(0, index), ...user.accounts.slice(index + 1)]
            await this.updateUser({ _id: this.provider.toObjectId(id) }, { $set: { accounts: userAccounts } })
        } else {
            throw new NotFoundException(`The user has not registered this account`)
        }
        return true
    }

    public async updateUserData(id: string, data: UpdateUserRequestDTO): Promise<User> {
        let user: User = await this.getUserById(id)
        if (!user) {
            throw new NotFoundException('User not found')
        }
        user = await this.updateUser(
            { _id: this.provider.toObjectId(id) },
            {
                $set: {
                    location: data.location,
                    link: data.link,
                    bio: data.bio,
                },
            },
        )
        Logger.log(`Updating user '${user.id} ${user.display_name}' in Elasticsearch...`, UsersService.name)
        const kysoIndex: KysoIndex = this.userToKysoIndex(user)
        this.fullTextSearchService.updateDocument(kysoIndex)
        return user
    }

    private async getS3Client(): Promise<S3Client> {
        const awsRegion = await this.kysoSettingsService.getValue(KysoSettingsEnum.AWS_REGION)
        const awsAccessKey = await this.kysoSettingsService.getValue(KysoSettingsEnum.AWS_ACCESS_KEY_ID)
        const awsSecretAccessKey = await this.kysoSettingsService.getValue(KysoSettingsEnum.AWS_SECRET_ACCESS_KEY)

        return new S3Client({
            region: awsRegion,
            credentials: {
                accessKeyId: awsAccessKey,
                secretAccessKey: awsSecretAccessKey,
            },
        })
    }

    // Commented type throwing an Namespace 'global.Express' has no exported member 'Multer' error
    public async setProfilePicture(token: Token, file: any): Promise<User> {
        const s3Bucket = await this.kysoSettingsService.getValue(KysoSettingsEnum.AWS_S3_BUCKET)

        const user: User = await this.getUserById(token.id)
        if (!user) {
            throw new PreconditionFailedException('User not found')
        }
        const s3Client: S3Client = await this.getS3Client()
        if (user?.avatar_url && user.avatar_url.length > 0) {
            Logger.log(`Removing previous image of user ${user.name}`, OrganizationsService.name)
            const deleteObjectCommand: DeleteObjectCommand = new DeleteObjectCommand({
                Bucket: s3Bucket,
                Key: user.avatar_url.split('/').slice(-1)[0],
            })
            await s3Client.send(deleteObjectCommand)
        }
        Logger.log(`Uploading image for user ${user.name}`, OrganizationsService.name)
        const Key = `${uuidv4()}${extname(file.originalname)}`
        await s3Client.send(
            new PutObjectCommand({
                Bucket: s3Bucket,
                Key,
                Body: file.buffer,
            }),
        )
        Logger.log(`Uploaded image for user ${user.name}`, OrganizationsService.name)
        const avatar_url = `https://${s3Bucket}.s3.amazonaws.com/${Key}`
        return this.provider.update({ _id: this.provider.toObjectId(user.id) }, { $set: { avatar_url } })
    }

    public async deleteProfilePicture(token: Token): Promise<User> {
        const s3Bucket = await this.kysoSettingsService.getValue(KysoSettingsEnum.AWS_S3_BUCKET)

        const user: User = await this.getUserById(token.id)
        if (!user) {
            throw new PreconditionFailedException('User not found')
        }
        const s3Client: S3Client = await this.getS3Client()
        if (user?.avatar_url && user.avatar_url.length > 0) {
            Logger.log(`Removing previous image of user ${user.name}`, OrganizationsService.name)
            const deleteObjectCommand: DeleteObjectCommand = new DeleteObjectCommand({
                Bucket: s3Bucket,
                Key: user.avatar_url.split('/').slice(-1)[0],
            })
            await s3Client.send(deleteObjectCommand)
        }
        return this.provider.update({ _id: this.provider.toObjectId(user.id) }, { $set: { avatar_url: null } })
    }

    public async getAccessTokens(userId: string): Promise<KysoUserAccessToken[]> {
        return this.kysoAccessTokenProvider.read({
            filter: { user_id: userId },
        })
    }

    public async createKysoAccessToken(
        user_id: string,
        name: string,
        scope: KysoPermissions[],
        expiration_date?: Date,
        access_token?: string,
    ): Promise<KysoUserAccessToken> {
        const accessToken = new KysoUserAccessToken(user_id, name, KysoUserAccessTokenStatus.ACTIVE, expiration_date, null, scope, 0, access_token ?? uuidv4())
        const newKysoUserAccessToken: KysoUserAccessToken = await this.kysoAccessTokenProvider.create(accessToken)
        return newKysoUserAccessToken
    }

    public async revokeAllUserAccessToken(userId: string): Promise<KysoUserAccessToken[]> {
        await this.kysoAccessTokenProvider.updateMany({ user_id: userId }, { $set: { status: KysoUserAccessTokenStatus.REVOKED } })
        return this.getAccessTokens(userId)
    }

    public async deleteKysoAccessToken(userId: string, id: string): Promise<KysoUserAccessToken> {
        const accessTokens: KysoUserAccessToken[] = await this.kysoAccessTokenProvider.read({
            filter: { _id: this.provider.toObjectId(id) },
        })
        if (accessTokens.length === 0) {
            throw new NotFoundException('Access token not found')
        }
        const kysoAccessToken: KysoUserAccessToken = accessTokens[0]
        if (kysoAccessToken.user_id !== userId) {
            throw new ForbiddenException('Invalid credentials')
        }
        delete kysoAccessToken.access_token
        await this.kysoAccessTokenProvider.deleteOne({ _id: this.provider.toObjectId(id) })
        return kysoAccessToken
    }

    public async searchAccessToken(user_id: string, access_token: string): Promise<KysoUserAccessToken> {
        const result: KysoUserAccessToken[] = await this.kysoAccessTokenProvider.read({
            filter: {
                $and: [{ user_id: user_id }, { access_token: access_token }],
            },
        })

        if (result && result.length === 1) {
            return result[0]
        } else {
            return null
        }
    }

    public async updateGitlabUserAccount(userId: string, userAccount: UserAccount, gitlabAccessToken: GitlabAccessToken): Promise<UserAccount> {
        const user: User = await this.getUserById(userId)
        const index: number = user.accounts.findIndex((uc: UserAccount) => uc.type === LoginProviderEnum.GITLAB && uc.accountId === userAccount.accountId)
        if (index > -1) {
            user.accounts[index].accessToken = gitlabAccessToken.access_token
            user.accounts[index].payload = gitlabAccessToken
            Logger.log(`User ${user.username} is updating Gitlab account`, GitlabLoginProvider.name)
        } else {
            user.accounts.push(userAccount)
            Logger.log(`User ${user.username} is adding Gitlab account`, GitlabLoginProvider.name)
        }
        await this.updateUser({ _id: new ObjectId(user.id) }, { $set: { accounts: user.accounts } })
        return userAccount
    }

    public async verifyEmail(data: VerifyEmailRequestDTO): Promise<boolean> {
        const result: UserVerification[] = await this.userVerificationMongoProvider.read({
            filter: {
                $and: [{ email: data.email.toLowerCase() }, { token: data.token }],
            },
        })
        if (result.length === 0) {
            throw new PreconditionFailedException('Token not found')
        }
        const userVerification: UserVerification = result[0]
        if (userVerification.verified_at !== null) {
            throw new PreconditionFailedException('Verification token already used')
        }
        const user: User = await this.getUserById(userVerification.user_id)
        if (user.email_verified) {
            throw new PreconditionFailedException('Email already verified')
        }
        if (moment().isAfter(userVerification.expires_at)) {
            throw new PreconditionFailedException('Verification token expired')
        }
        await this.provider.update({ _id: new ObjectId(user.id) }, { $set: { email_verified: true } })
        await this.userVerificationMongoProvider.updateOne({ _id: new ObjectId(userVerification.id) }, { $set: { verified_at: new Date() } })
        return true
    }

    public async verifyCaptcha(userId: string, data: VerifyCaptchaRequestDto): Promise<boolean> {
        const hCaptchaEnabled: string = await this.kysoSettingsService.getValue(KysoSettingsEnum.HCAPTCHA_ENABLED)
        if (hCaptchaEnabled.toLowerCase() === 'false') {
            await this.provider.update({ _id: new ObjectId(userId) }, { $set: { show_captcha: false } })
            return true
        } else {
            const secret: string = await this.kysoSettingsService.getValue(KysoSettingsEnum.HCAPTCHA_SECRET_KEY)
            const sitekey: string = await this.kysoSettingsService.getValue(KysoSettingsEnum.HCAPTCHA_SITE_KEY)
            const params = new URLSearchParams({'secret': secret, 'response': data.token, 'sitekey': sitekey})
            const response: any = await axios.post('https://hcaptcha.com/siteverify', params)
            if (response.data.success) {
                await this.provider.update({ _id: new ObjectId(userId) }, { $set: { show_captcha: false } })
                return true
            }
            return false
        }
    }

    public async changePassword(userChangePasswordDto: UserChangePasswordDTO): Promise<boolean> {
        const result: UserForgotPassword[] = await this.userChangePasswordMongoProvider.read({
            filter: {
                $and: [{ email: userChangePasswordDto.email.toLowerCase() }, { token: userChangePasswordDto.token }],
            },
        })
        if (result.length === 0) {
            throw new PreconditionFailedException('Token not found')
        }
        const userForgotPassword: UserForgotPassword = result[0]
        if (userForgotPassword.modified_at !== null) {
            throw new PreconditionFailedException('Recovery password token already used')
        }
        if (moment().isAfter(userForgotPassword.expires_at)) {
            throw new PreconditionFailedException('Recovery password token expired')
        }
        const user: User = await this.getUserById(userForgotPassword.user_id)
        const areEquals: boolean = await AuthService.isPasswordCorrect(userChangePasswordDto.password, user.hashed_password)
        if (areEquals) {
            throw new PreconditionFailedException('New password must be different from the old one')
        }
        await this.provider.updateOne(
            { _id: new ObjectId(user.id) },
            { $set: { hashed_password: AuthService.hashPassword(userChangePasswordDto.password), show_captcha: false } },
        )
        await this.userChangePasswordMongoProvider.updateOne({ _id: new ObjectId(userForgotPassword.id) }, { $set: { modified_at: new Date() } })
        return true
    }

    public async sendEmailRecoveryPassword(emailUserChangePasswordDTO: EmailUserChangePasswordDTO): Promise<boolean> {
        const user: User = await this.getUser({
            filter: {
                email: emailUserChangePasswordDTO.email,
            },
        })

        if (!user) {
            throw new PreconditionFailedException('User not registered')
        }

        const hCaptchaEnabled = (await this.kysoSettingsService.getValue(KysoSettingsEnum.HCAPTCHA_ENABLED)) === 'true' ? true : false

        if (hCaptchaEnabled) {
            const validCaptcha: boolean = await this.verifyCaptcha(user.id, { token: emailUserChangePasswordDTO.captchaToken })

            if (!validCaptcha) {
                throw new PreconditionFailedException('Invalid captcha')
            }
        }

        // Link to change user password
        const minutes: string = await this.kysoSettingsService.getValue(KysoSettingsEnum.DURATION_MINUTES_TOKEN_RECOVERY_PASSWORD)
        let userForgotPassword: UserForgotPassword = new UserForgotPassword(encodeURI(user.email), uuidv4(), user.id, moment().add(minutes, 'minutes').toDate())
        userForgotPassword = await this.userChangePasswordMongoProvider.create(userForgotPassword)

        this.client.send<KysoUsersRecoveryPasswordEvent>(KysoEvent.USERS_RECOVERY_PASSWORD, {
            user,
            userForgotPassword,
            frontendUrl: await this.kysoSettingsService.getValue(KysoSettingsEnum.FRONTEND_URL),
        })

        return true
    }

    private userToKysoIndex(user: User): KysoIndex {
        const kysoIndex: KysoIndex = new KysoIndex()
        kysoIndex.title = user.display_name
        kysoIndex.type = ElasticSearchIndex.User
        kysoIndex.entityId = user.id
        const content: string[] = [user.email, user.display_name]
        if (user.bio) {
            content.push(user.bio)
        }
        if (user.location) {
            content.push(user.location)
        }
        if (user.link) {
            content.push(user.link)
        }
        kysoIndex.content = content.join(' ')
        kysoIndex.isPublic = true
        return kysoIndex
    }

    public async reindexUsers(): Promise<void> {
        const users: User[] = await this.getUsers({})
        await this.fullTextSearchService.deleteAllDocumentsOfType(ElasticSearchIndex.User)
        for (const user of users) {
            await this.indexUser(user)
        }
    }

    private async indexUser(user: User): Promise<any> {
        Logger.log(`Indexing user '${user.id} ${user.email}'...`, UsersService.name)
        const kysoIndex: KysoIndex = this.userToKysoIndex(user)
        return this.fullTextSearchService.indexDocument(kysoIndex)
    }
}<|MERGE_RESOLUTION|>--- conflicted
+++ resolved
@@ -1,9 +1,6 @@
 import { DeleteObjectCommand, PutObjectCommand, S3Client } from '@aws-sdk/client-s3'
 import {
-<<<<<<< HEAD
     ElasticSearchIndex,
-=======
->>>>>>> 6ad6404c
     EmailUserChangePasswordDTO,
     KysoEvent,
     KysoIndex,
@@ -35,6 +32,7 @@
 import * as moment from 'moment'
 import { ObjectId } from 'mongodb'
 import { extname } from 'path'
+import { URLSearchParams } from 'url'
 import { v4 as uuidv4 } from 'uuid'
 import { Autowired } from '../../decorators/autowired'
 import { AutowiredService } from '../../generic/autowired.generic'
@@ -49,7 +47,6 @@
 import { ReportsService } from '../reports/reports.service'
 import { TeamsService } from '../teams/teams.service'
 import { KysoUserAccessTokensMongoProvider } from './providers/mongo-kyso-user-access-token.provider'
-import { URLSearchParams } from 'url'
 import { UsersMongoProvider } from './providers/mongo-users.provider'
 import { UserChangePasswordMongoProvider } from './providers/user-change-password-mongo.provider'
 import { UserVerificationMongoProvider } from './providers/user-verification-mongo.provider'
@@ -484,7 +481,7 @@
         } else {
             const secret: string = await this.kysoSettingsService.getValue(KysoSettingsEnum.HCAPTCHA_SECRET_KEY)
             const sitekey: string = await this.kysoSettingsService.getValue(KysoSettingsEnum.HCAPTCHA_SITE_KEY)
-            const params = new URLSearchParams({'secret': secret, 'response': data.token, 'sitekey': sitekey})
+            const params = new URLSearchParams({ secret: secret, response: data.token, sitekey: sitekey })
             const response: any = await axios.post('https://hcaptcha.com/siteverify', params)
             if (response.data.success) {
                 await this.provider.update({ _id: new ObjectId(userId) }, { $set: { show_captcha: false } })
