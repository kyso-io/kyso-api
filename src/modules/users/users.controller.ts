import { BaseFilterQuery, CreateUserRequest, NormalizedResponse, Token, UpdateUserRequest, User, UserAccount } from '@kyso-io/kyso-model'
import { BadRequestException, Body, Controller, Delete, Get, Param, Patch, Post, Query, Req, UploadedFile, UseGuards, UseInterceptors } from '@nestjs/common'
import { FileInterceptor } from '@nestjs/platform-express'
import { ApiBearerAuth, ApiOperation, ApiParam, ApiResponse, ApiTags } from '@nestjs/swagger'
import { diskStorage } from 'multer'
import { extname } from 'path'
import { v4 as uuidv4 } from 'uuid'
import { ApiNormalizedResponse } from '../../decorators/api-normalized-response'
import { GenericController } from '../../generic/controller.generic'
import { QueryParser } from '../../helpers/queryParser'
import { CurrentToken } from '../auth/annotations/current-token.decorator'
import { Permission } from '../auth/annotations/permission.decorator'
import { PermissionsGuard } from '../auth/guards/permission.guard'
import { UserPermissionsEnum } from './security/user-permissions.enum'
import { UsersService } from './users.service'

@ApiTags('users')
@UseGuards(PermissionsGuard)
@ApiBearerAuth()
@Controller('users')
export class UsersController extends GenericController<User> {
    constructor(private readonly usersService: UsersService) {
        super()
    }

    assignReferences(user: User) {
        // user.self_url = HateoasLinker.createRef(`/users/${user.nickname}`)
    }

    @Get('/')
    @ApiOperation({
        summary: `Search and fetch users`,
        description: `By passing the appropiate parameters you can fetch and filter the users of the platform.
            **This endpoint supports filtering**. Refer to the User schema to see available options.`,
    })
    @ApiNormalizedResponse({
        status: 200,
        description: `Users matching criteria`,
        type: User,
    })
    @Permission([UserPermissionsEnum.READ])
    async getUsers(@Req() req, @Query() filters: BaseFilterQuery): Promise<NormalizedResponse<User[]>> {
        // <-- Lack of documentation due to inconsistent stuff
        // filters variable is just for documentation purposes. But a refactoring removing Req and Res would be great.
        const query = QueryParser.toQueryObject(req.url)
        if (!query.sort) {
            query.sort = { _created_at: -1 }
        }
        if (!query.filter) {
            query.filter = {} // ??? not documented
        }

        if (!query.projection) {
            query.projection = {} // ??? not documented
        }

        const result: User[] = await this.usersService.getUsers(query)
        return new NormalizedResponse(result)
    }

    @Get('/id/:id')
    @ApiOperation({
        summary: `Get an user`,
        description: `Allows fetching content of a specific user passing its id`,
    })
    @ApiParam({
        name: 'id',
        required: true,
        description: `Id of the user to fetch`,
        schema: { type: 'string' },
    })
    @ApiNormalizedResponse({ status: 200, description: `User matching name`, type: User })
    @Permission([UserPermissionsEnum.READ])
    async getUserById(@Param('id') id: string): Promise<NormalizedResponse<User>> {
        const user: User = await this.usersService.getUserById(id)
        if (!user) {
            throw new BadRequestException(`User with id ${id} not found`)
        }
        this.assignReferences(user)
        return new NormalizedResponse(user)
    }

    @Get('/:userName')
    @ApiOperation({
        summary: `Get an user`,
        description: `Allows fetching content of a specific user passing its name`,
    })
    @ApiParam({
        name: 'userName',
        required: true,
        description: `Name of the user to fetch`,
        schema: { type: 'string' },
    })
    @ApiNormalizedResponse({ status: 200, description: `User matching name`, type: User })
    @Permission([UserPermissionsEnum.READ])
    async getUser(@Param('userName') userName: string): Promise<NormalizedResponse<User>> {
        const user: User = await this.usersService.getUser({
            filter: { nickname: userName },
            projection: { accessToken: 0 },
        })

        this.assignReferences(user)

        return new NormalizedResponse(user)
    }

    @Post('/')
    @ApiOperation({
        summary: `Creates an user`,
        description: `If requester has UserPermissionsEnum.CREATE permission, creates an user`,
    })
    @ApiNormalizedResponse({ status: 201, description: `User creation gone well`, type: User })
    @Permission([UserPermissionsEnum.CREATE])
    async createUser(@Body() user: CreateUserRequest): Promise<NormalizedResponse<User>> {
        return new NormalizedResponse(await this.usersService.createUser(user))
    }

    @Patch('/:email')
    @ApiOperation({
        summary: `Update an user`,
        description: `Allows updating an user passing its name`,
    })
    @ApiParam({
        name: 'email',
        required: true,
        description: `Email of the user to update`,
        schema: { type: 'string' },
    })
    @ApiNormalizedResponse({
        status: 200,
        description: `Authenticated user data`,
        type: User,
    })
    public async updateUserData(@Param('email') email: string, @Body() data: UpdateUserRequest): Promise<NormalizedResponse<User>> {
        const user: User = await this.usersService.updateUserData(email, data)
        return new NormalizedResponse(user)
    }

    @Delete('/:mail')
    @ApiOperation({
        summary: `Deletes an user`,
        description: `Allows deleting a specific user passing its email`,
    })
    @ApiParam({
        name: 'mail',
        required: true,
        description: `Name of the user to delete`,
        schema: { type: 'string' },
    })
    @ApiResponse({ status: 200, description: `Deletion done successfully` })
    @ApiNormalizedResponse({ status: 200, description: `Organization matching name`, type: Boolean })
    @Permission([UserPermissionsEnum.DELETE])
<<<<<<< HEAD
    async deleteUser(@Param('mail') mail: string): Promise<NormalizedResponse<Boolean>> {
=======
    async deleteUser(@Param('mail') mail: string): Promise<NormalizedResponse<boolean>> {
>>>>>>> 7010bad2
        const result: boolean = await this.usersService.deleteUser(mail)
        return new NormalizedResponse(result)
    }

    @Patch('/:email/accounts')
    @ApiOperation({
        summary: `Add an account to an user`,
        description: `Allows adding an account to an user passing its username`,
    })
    @ApiParam({
        name: 'email',
        required: true,
        description: `Email of the user to add an account`,
        schema: { type: 'string' },
    })
    @ApiResponse({ status: 200, description: `Account added successfully` })
    @Permission([UserPermissionsEnum.EDIT])
    async addAccount(@Param('email') email: string, @Body() userAccount: UserAccount): Promise<boolean> {
        return this.usersService.addAccount(email, userAccount)
    }

    @Delete('/:email/accounts/:provider/:accountId')
    @ApiOperation({
        summary: `Remove an account from an user`,
        description: `Allows removing an account from an user passing its username`,
    })
    @ApiParam({
        name: 'email',
        required: true,
        description: `Email of the user to remove an account`,
        schema: { type: 'string' },
    })
    @ApiParam({
        name: 'provider',
        required: true,
        description: `Provider of the account to remove`,
        schema: { type: 'string' },
    })
    @ApiParam({
        name: 'accountId',
        required: true,
        description: `Id of the account to remove`,
        schema: { type: 'string' },
    })
    @ApiResponse({ status: 200, description: `Account removed successfully` })
    @Permission([UserPermissionsEnum.EDIT])
    async removeAccount(@Param('email') email: string, @Param('provider') provider: string, @Param('accountId') accountId: string) {
        return this.usersService.removeAccount(email, provider, accountId)
    }

    @UseInterceptors(
        FileInterceptor('profilePicture', {
            storage: diskStorage({
                destination: './public/users-profile-pictures',
                filename: (req, file, callback) => {
                    callback(null, `${uuidv4()}${extname(file.originalname)}`)
                },
            }),
            fileFilter: (req, file, callback) => {
                if (!file.originalname.match(/\.(jpg|jpeg|png|gif)$/)) {
                    return callback(new Error('Only image files are allowed!'), false)
                }
                callback(null, true)
            },
        }),
    )
    @Post('profile-picture')
    @ApiOperation({
        summary: `Upload a profile picture for a team`,
        description: `Allows uploading a profile picture for a user the image`,
    })
    @ApiNormalizedResponse({ status: 201, description: `Updated user`, type: User })
    public async setProfilePicture(@CurrentToken() token: Token, @UploadedFile() file: Express.Multer.File): Promise<NormalizedResponse<User>> {
        if (!file) {
            throw new BadRequestException(`Missing file`)
        }
        const user: User = await this.usersService.setProfilePicture(token, file)
        return new NormalizedResponse(user)
    }

    @Delete('profile-picture')
    @ApiOperation({
        summary: `Delete a profile picture for a team`,
        description: `Allows deleting a profile picture for a user`,
    })
    @ApiNormalizedResponse({ status: 200, description: `Updated user`, type: User })
    public async deleteBackgroundImage(@CurrentToken() token: Token): Promise<NormalizedResponse<User>> {
        const user: User = await this.usersService.deleteProfilePicture(token)
        return new NormalizedResponse(user)
    }
}<|MERGE_RESOLUTION|>--- conflicted
+++ resolved
@@ -150,11 +150,7 @@
     @ApiResponse({ status: 200, description: `Deletion done successfully` })
     @ApiNormalizedResponse({ status: 200, description: `Organization matching name`, type: Boolean })
     @Permission([UserPermissionsEnum.DELETE])
-<<<<<<< HEAD
-    async deleteUser(@Param('mail') mail: string): Promise<NormalizedResponse<Boolean>> {
-=======
     async deleteUser(@Param('mail') mail: string): Promise<NormalizedResponse<boolean>> {
->>>>>>> 7010bad2
         const result: boolean = await this.usersService.deleteUser(mail)
         return new NormalizedResponse(result)
     }
