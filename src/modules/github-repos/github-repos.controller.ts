--- conflicted
+++ resolved
@@ -1,18 +1,11 @@
 import { Controller, Get, Param, Query, Req, UseGuards } from '@nestjs/common'
 import { ApiBearerAuth, ApiOperation, ApiParam, ApiResponse, ApiTags } from '@nestjs/swagger'
-<<<<<<< HEAD
-import { GenericController } from 'src/generic/controller.generic'
-import { Repository } from 'src/model/repository.model'
-import { GithubReposService } from 'src/modules/github-repos/github-repos.service'
-=======
->>>>>>> f4b56203
 import { Permission } from '../auth/annotations/permission.decorator'
 import { PermissionsGuard } from '../auth/guards/permission.guard'
 import { GithubAccount } from '../../model/github-account.model'
 import { GithubRepoPermissionsEnum } from './security/github-repos-permissions.enum'
 import { Repository } from '../../model/repository.model'
 import { GenericController } from '../../generic/controller.generic'
-import { HateoasLinker } from '../../helpers/hateoasLinker'
 import { GithubReposService } from './github-repos.service'
 
 @ApiTags('repos/github')
@@ -25,13 +18,6 @@
     }
 
     assignReferences(repo: Repository) {
-        // repo.self_url = HateoasLinker.createRef(`/repos/github/${repo.owner}/${repo.name}`)
-        // repo.tree_url = HateoasLinker.createRef(`/repos/github/${repo.owner}/${repo.name}/${repo.default_branch}/tree`)
-
-        /* TODO: Does not appear in the documentation... it's correct?
-        if (repo.report) repo.reportUrl = HateoasLinker.createRef(`/${repo.report}`)
-        delete repo.report
-        */
         return repo
     }
 
