<<<<<<< HEAD
import { NormalizedResponseDTO, Organization, OrganizationMember, UpdateOrganizationDTO, UpdateOrganizationMembersDTO } from '@kyso-io/kyso-model'
import {
    BadRequestException,
    Body,
    Controller,
    Delete,
    Get,
    Param,
    Patch,
    Post,
    PreconditionFailedException,
    UploadedFile,
    UseGuards,
    UseInterceptors,
} from '@nestjs/common'
import { FileInterceptor } from '@nestjs/platform-express'
=======
import { GlobalPermissionsEnum, NormalizedResponseDTO, Organization, OrganizationMember, UpdateOrganizationMembersDTO } from '@kyso-io/kyso-model'
import { Body, Controller, Delete, Get, Param, Patch, Post, PreconditionFailedException, UseGuards } from '@nestjs/common'
>>>>>>> e0a0899d
import { ApiBearerAuth, ApiExtraModels, ApiOperation, ApiParam, ApiTags } from '@nestjs/swagger'
import { ApiNormalizedResponse } from '../../decorators/api-normalized-response'
import { GenericController } from '../../generic/controller.generic'
import { Permission } from '../auth/annotations/permission.decorator'
import { PermissionsGuard } from '../auth/guards/permission.guard'
import { TeamPermissionsEnum } from '../teams/security/team-permissions.enum'
import { OrganizationsService } from './organizations.service'
import { OrganizationPermissionsEnum } from './security/organization-permissions.enum'

@ApiTags('organizations')
@ApiExtraModels(Organization)
@UseGuards(PermissionsGuard)
@ApiBearerAuth()
@Controller('organizations')
export class OrganizationsController extends GenericController<Organization> {
    constructor(private readonly organizationService: OrganizationsService) {
        super()
    }

    assignReferences(organization: Organization) {
        // TODO
    }

    @Get('/:organizationId')
    @ApiOperation({
        summary: `Get an organization`,
        description: `Allows fetching content of a specific organization passing its id`,
    })
    @ApiParam({
        name: 'organizationId',
        required: true,
        description: `Id of the organization to fetch`,
        schema: { type: 'string' },
    })
    @ApiNormalizedResponse({ status: 200, description: `Organization matching id`, type: Organization })
    @Permission([OrganizationPermissionsEnum.READ])
    async getOrganization(@Param('organizationId') organizationId: string): Promise<NormalizedResponseDTO<Organization>> {
        const organization: Organization = await this.organizationService.getOrganizationById(organizationId)
        if (!organization) {
            throw new PreconditionFailedException('Organization not found')
        }
        return new NormalizedResponseDTO(organization)
    }

    @Delete('/:organizationId')
    @ApiOperation({
        summary: `Delete an organization`,
        description: `Allows deleting an organization passing its id`,
    })
    @ApiParam({
        name: 'organizationId',
        required: true,
        description: `Id of the organization to delete`,
        schema: { type: 'string' },
    })
    @ApiNormalizedResponse({ status: 200, description: `Organization matching id`, type: Organization })
    @Permission([GlobalPermissionsEnum.GLOBAL_ADMIN])
    public async deleteOrganization(@Param('organizationId') organizationId: string): Promise<NormalizedResponseDTO<Organization>> {
        const organization: Organization = await this.organizationService.deleteOrganization(organizationId)
        return new NormalizedResponseDTO(organization)
    }

    @Get('/:organizationId/members')
    @ApiOperation({
        summary: `Get all the members of an organization`,
        description: `Allows fetching content of a specific organization passing its id`,
    })
    @ApiParam({
        name: 'organizationId',
        required: true,
        description: `Id of the organization to fetch`,
        schema: { type: 'string' },
    })
    @ApiNormalizedResponse({ status: 200, description: `Organization members`, type: OrganizationMember, isArray: true })
    @Permission([OrganizationPermissionsEnum.READ])
    async getOrganizationMembers(@Param('organizationId') organizationId: string): Promise<NormalizedResponseDTO<OrganizationMember[]>> {
        const data: OrganizationMember[] = await this.organizationService.getOrganizationMembers(organizationId)
        return new NormalizedResponseDTO(data)
    }

    @Post()
    @ApiOperation({
        summary: `Create a new organization`,
        description: `By passing the appropiate parameters you can create a new organization`,
    })
    @ApiNormalizedResponse({ status: 201, description: `Created organization`, type: Organization })
    @Permission([OrganizationPermissionsEnum.CREATE])
    async createOrganization(@Body() organization: Organization): Promise<NormalizedResponseDTO<Organization>> {
        const newOrganization: Organization = await this.organizationService.createOrganization(organization)
        return new NormalizedResponseDTO(newOrganization)
    }

    @Patch('/:organizationId')
    @ApiOperation({
        summary: `Update an organization`,
        description: `By passing the appropiate parameters you can update an organization`,
    })
    @ApiNormalizedResponse({ status: 200, description: `Updated organization`, type: Organization })
    @Permission([OrganizationPermissionsEnum.EDIT])
    public async updateOrganization(
        @Param('organizationId') organizationId: string,
        @Body() updateOrganizationDTO: UpdateOrganizationDTO,
    ): Promise<NormalizedResponseDTO<Organization>> {
        const updatedOrganization: Organization = await this.organizationService.updateOrganization(organizationId, updateOrganizationDTO)
        return new NormalizedResponseDTO(updatedOrganization)
    }

    @Post('/:organizationId/members/:userId')
    @ApiOperation({
        summary: `Add user to an organization`,
        description: `By passing the appropiate parameters you can add a user to an organization`,
    })
    @ApiNormalizedResponse({ status: 201, description: `Added user`, type: OrganizationMember, isArray: true })
    @ApiParam({
        name: 'organizationId',
        required: true,
        description: `Id of the organization to add the user to`,
        schema: { type: 'string' },
    })
    @ApiParam({
        name: 'userId',
        required: true,
        description: `Id of the user to add to the organization`,
        schema: { type: 'string' },
    })
    @Permission([OrganizationPermissionsEnum.ADMIN])
    public async addMemberToOrganization(
        @Param('organizationId') organizationId: string,
        @Param('userId') userId: string,
    ): Promise<NormalizedResponseDTO<OrganizationMember[]>> {
        const members: OrganizationMember[] = await this.organizationService.addMemberToOrganization(organizationId, userId)
        return new NormalizedResponseDTO(members)
    }

    @Delete('/:organizationId/members/:userId')
    @ApiOperation({
        summary: `Remove user to an organization`,
        description: `By passing the appropiate parameters you can remove a user to an organization`,
    })
    @ApiParam({
        name: 'organizationId',
        required: true,
        description: `Id of the organization to remove the user from`,
        schema: { type: 'string' },
    })
    @ApiParam({
        name: 'userId',
        required: true,
        description: `Id of the user to remove from the organization`,
        schema: { type: 'string' },
    })
    @ApiNormalizedResponse({ status: 200, description: `Added user`, type: OrganizationMember, isArray: true })
    @Permission([OrganizationPermissionsEnum.ADMIN])
    public async removeMemberFromOrganization(
        @Param('organizationId') organizationId,
        @Param('userId') userId: string,
    ): Promise<NormalizedResponseDTO<boolean>> {
        const members: OrganizationMember[] = await this.organizationService.removeMemberFromOrganization(organizationId, userId)
        return new NormalizedResponseDTO(members)
    }

    @Post('/:organizationId/members-roles')
    @ApiOperation({
        summary: `Update the members of an organization`,
        description: `By passing the appropiate parameters you can update the roles of the members of an organization`,
    })
    @ApiParam({
        name: 'organizationId',
        required: true,
        description: `Id of the organization to update the members of`,
        schema: { type: 'string' },
    })
    @ApiNormalizedResponse({ status: 201, description: `Updated organization`, type: OrganizationMember, isArray: true })
    @Permission([OrganizationPermissionsEnum.ADMIN])
    public async UpdateOrganizationMembersDTORoles(
        @Param('organizationId') organizationId: string,
        @Body() data: UpdateOrganizationMembersDTO,
    ): Promise<NormalizedResponseDTO<OrganizationMember[]>> {
        const organizationMembers: OrganizationMember[] = await this.organizationService.UpdateOrganizationMembersDTORoles(organizationId, data)
        return new NormalizedResponseDTO(organizationMembers)
    }

    @Delete('/:organizationId/members-roles/:userId/:role')
    @ApiOperation({
        summary: `Remove a user's role in an organization`,
        description: `By passing the appropiate parameters you can remove a role of a member in an organization`,
    })
    @ApiParam({
        name: 'organizationId',
        required: true,
        description: `Id of the organization to fetch`,
        schema: { type: 'string' },
    })
    @ApiParam({
        name: 'userId',
        required: true,
        description: `Id of the user to fetch`,
        schema: { type: 'string' },
    })
    @ApiParam({
        name: 'role',
        required: true,
        description: `Role of the user to fetch`,
        schema: { type: 'string' },
    })
    @ApiNormalizedResponse({ status: 200, description: `Updated organization`, type: Boolean })
    @Permission([OrganizationPermissionsEnum.ADMIN])
    public async removeOrganizationMemberRole(
        @Param('organizationId') organizationId: string,
        @Param('userId') userId: string,
        @Param('role') role: string,
    ): Promise<NormalizedResponseDTO<OrganizationMember[]>> {
        const members: OrganizationMember[] = await this.organizationService.removeOrganizationMemberRole(organizationId, userId, role)
        return new NormalizedResponseDTO(members)
    }

    @UseInterceptors(
        FileInterceptor('file', {
            fileFilter: (req, file, callback) => {
                if (!file.originalname.match(/\.(jpg|jpeg|png|gif)$/)) {
                    return callback(new Error('Only image files are allowed!'), false)
                }
                callback(null, true)
            },
        }),
    )
    @Post('/:organizationId/profile-picture')
    @ApiOperation({
        summary: `Upload a profile picture for a organization`,
        description: `Allows uploading a profile picture for a organization passing its id and image`,
    })
    @ApiParam({
        name: 'organizationId',
        required: true,
        description: `Id of the organization to fetch`,
        schema: { type: 'string' },
    })
    @ApiNormalizedResponse({ status: 201, description: `Updated organization`, type: Organization })
    @Permission([TeamPermissionsEnum.EDIT])
    public async setProfilePicture(@Param('organizationId') organizationId: string, @UploadedFile() file: any): Promise<NormalizedResponseDTO<Organization>> {
        if (!file) {
            throw new BadRequestException(`Missing file`)
        }
        const organization: Organization = await this.organizationService.setProfilePicture(organizationId, file)
        return new NormalizedResponseDTO(organization)
    }

    @Delete('/:organizationId/profile-picture')
    @ApiOperation({
        summary: `Delete a profile picture for a organization`,
        description: `Allows deleting a profile picture for a organization passing its id`,
    })
    @ApiParam({
        name: 'organizationId',
        required: true,
        description: `Id of the organization to fetch`,
        schema: { type: 'string' },
    })
    @ApiNormalizedResponse({ status: 200, description: `Updated organization`, type: Organization })
    public async deleteBackgroundImage(@Param('organizationId') organizationId: string): Promise<NormalizedResponseDTO<Organization>> {
        const organization: Organization = await this.organizationService.deleteProfilePicture(organizationId)
        return new NormalizedResponseDTO(organization)
    }
}<|MERGE_RESOLUTION|>--- conflicted
+++ resolved
@@ -1,5 +1,11 @@
-<<<<<<< HEAD
-import { NormalizedResponseDTO, Organization, OrganizationMember, UpdateOrganizationDTO, UpdateOrganizationMembersDTO } from '@kyso-io/kyso-model'
+import {
+    GlobalPermissionsEnum,
+    NormalizedResponseDTO,
+    Organization,
+    OrganizationMember,
+    UpdateOrganizationDTO,
+    UpdateOrganizationMembersDTO,
+} from '@kyso-io/kyso-model'
 import {
     BadRequestException,
     Body,
@@ -15,10 +21,6 @@
     UseInterceptors,
 } from '@nestjs/common'
 import { FileInterceptor } from '@nestjs/platform-express'
-=======
-import { GlobalPermissionsEnum, NormalizedResponseDTO, Organization, OrganizationMember, UpdateOrganizationMembersDTO } from '@kyso-io/kyso-model'
-import { Body, Controller, Delete, Get, Param, Patch, Post, PreconditionFailedException, UseGuards } from '@nestjs/common'
->>>>>>> e0a0899d
 import { ApiBearerAuth, ApiExtraModels, ApiOperation, ApiParam, ApiTags } from '@nestjs/swagger'
 import { ApiNormalizedResponse } from '../../decorators/api-normalized-response'
 import { GenericController } from '../../generic/controller.generic'
