--- conflicted
+++ resolved
@@ -54,11 +54,7 @@
     })
     @ApiNormalizedResponse({ status: 200, description: `Organization matching name`, type: Boolean })
     @Permission([GlobalPermissionsEnum.GLOBAL_ADMIN])
-<<<<<<< HEAD
-    public async deleteOrganization(@Param('organizationName') name: string): Promise<NormalizedResponse<Boolean>> {
-=======
     public async deleteOrganization(@Param('organizationName') name: string): Promise<NormalizedResponse<boolean>> {
->>>>>>> 7010bad2
         const deleted: boolean = await this.organizationService.deleteOrganization(name)
         return new NormalizedResponse(deleted)
     }
@@ -112,14 +108,10 @@
     })
     @ApiNormalizedResponse({ status: 201, description: `Added user`, type: OrganizationMemberJoin })
     @Permission([OrganizationPermissionsEnum.ADMIN])
-<<<<<<< HEAD
-    public async addMemberToOrganization(@Param('organizationName') organizationName, @Param('userName') userName: string): Promise<NormalizedResponse<OrganizationMemberJoin>> {
-=======
     public async addMemberToOrganization(
         @Param('organizationName') organizationName,
         @Param('userName') userName: string,
     ): Promise<NormalizedResponse<OrganizationMemberJoin>> {
->>>>>>> 7010bad2
         const organizationMemberJoin: OrganizationMemberJoin = await this.organizationService.addMemberToOrganization(organizationName, userName)
         return new NormalizedResponse(organizationMemberJoin)
     }
@@ -131,14 +123,10 @@
     })
     @ApiNormalizedResponse({ status: 200, description: `Added user`, type: Boolean })
     @Permission([OrganizationPermissionsEnum.ADMIN])
-<<<<<<< HEAD
-    public async removeMemberFromOrganization(@Param('organizationName') organizationName, @Param('userName') userName: string): Promise<NormalizedResponse<Boolean>> {
-=======
     public async removeMemberFromOrganization(
         @Param('organizationName') organizationName,
         @Param('userName') userName: string,
     ): Promise<NormalizedResponse<boolean>> {
->>>>>>> 7010bad2
         const result: boolean = await this.organizationService.removeMemberFromOrganization(organizationName, userName)
         return new NormalizedResponse(result)
     }
@@ -187,11 +175,7 @@
         @Param('organizationName') organizationName: string,
         @Param('userName') userName: string,
         @Param('role') role: string,
-<<<<<<< HEAD
-    ): Promise<NormalizedResponse<Boolean>> {
-=======
     ): Promise<NormalizedResponse<boolean>> {
->>>>>>> 7010bad2
         const result: boolean = await this.organizationService.removeOrganizationMemberRole(organizationName, userName, role)
         return new NormalizedResponse(result)
     }
