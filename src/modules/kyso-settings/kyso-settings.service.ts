--- conflicted
+++ resolved
@@ -92,25 +92,11 @@
             case KysoSettingsEnum.CUSTOMIZE_LOGIN_CENTRAL_LOGO_URL:
                 return 'https://www.gitbook.com/cdn-cgi/image/width=40,height=40,fit=contain,dpr=1,format=auto/https%3A%2F%2F4142543212-files.gitbook.io%2F~%2Ffiles%2Fv0%2Fb%2Fgitbook-legacy-files%2Fo%2Fspaces%252F-LjzfPqQ1fXmC4OMXwiD%252Favatar-1591004649776.png%3Fgeneration%3D1591004650222641%26alt%3Dmedia'
             case KysoSettingsEnum.CUSTOMIZE_LOGIN_CENTRAL_REDIRECT_URL:
-<<<<<<< HEAD
-                return 'https://about.kyso.io'
-            case KysoSettingsEnum.CUSTOMIZE_LOGIN_LEFT_LOGO_URL:
-                return ''
-            case KysoSettingsEnum.CUSTOMIZE_LOGIN_LEFT_REDIRECT_URL:
-                return ''
-            case KysoSettingsEnum.CUSTOMIZE_LOGIN_RIGHT_LOGO_URL:
-                return ''
-            case KysoSettingsEnum.CUSTOMIZE_LOGIN_RIGHT_REDIRECT_URL:
-                return ''
-            case KysoSettingsEnum.CUSTOMIZE_LOGIN_CSS_STYLES:
-                return ''
-            case KysoSettingsEnum.KYSO_NATS_URL:
-                return 'nats://localhost:4222'
-=======
                 return '/login'
             case KysoSettingsEnum.REPORT_PATH:
                 return '/data'
->>>>>>> b61485b9
+            case KysoSettingsEnum.KYSO_NATS_URL:
+                return 'nats://localhost:4222'
             default:
                 return ''
         }
