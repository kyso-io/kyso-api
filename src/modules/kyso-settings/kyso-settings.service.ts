import { KysoSetting, KysoSettingsEnum } from '@kyso-io/kyso-model'
import { Injectable, Provider } from '@nestjs/common'
import { AutowiredService } from '../../generic/autowired.generic'
import { KysoSettingsMongoProvider } from './providers/kyso-settings-mongo.provider'

function factory(service: KysoSettingsService) {
    return service
}

export function createProvider(): Provider<KysoSettingsService> {
    return {
        provide: `${KysoSettingsService.name}`,
        useFactory: (service) => factory(service),
        inject: [KysoSettingsService],
    }
}

@Injectable()
export class KysoSettingsService extends AutowiredService {
    constructor(private readonly provider: KysoSettingsMongoProvider) {
        super()
    }

    public async getAll(): Promise<KysoSetting[]> {
        return this.provider.read({})
    }

    public async getValue(key: KysoSettingsEnum): Promise<string> {
        const result: KysoSetting[] = await this.provider.read({ filter: { key: key } })
        if (result.length === 1) {
            return result[0].value
        } else {
            return null
        }
    }

    public async updateValue(key: KysoSettingsEnum, value: string): Promise<KysoSetting> {
        const dataFields: any = {
            value: value,
        }
        return this.provider.update({ key: key }, { $set: dataFields })
    }

    public static getKysoSettingDefaultValue(setting: KysoSettingsEnum): string {
        switch (setting) {
            case KysoSettingsEnum.BITBUCKET_API:
                return 'https://api.bitbucket.org/2.0'
            case KysoSettingsEnum.BASE_URL:
                return 'http://localhost.kyso.io:4000'
            case KysoSettingsEnum.FRONTEND_URL:
                return 'http://localhost:3000'
            case KysoSettingsEnum.KYSO_FILES_CLOUDFRONT_URL:
                return 'https://d1kser01wv8mbw.cloudfront.net'
            case KysoSettingsEnum.AWS_REGION:
                return 'us-east-1'
            case KysoSettingsEnum.MAIL_TRANSPORT:
                return 'smtps://dev@dev.kyso.io:sphere6wrap&toxic@mailu.kyso.io'
            case KysoSettingsEnum.MAIL_FROM:
                return '"kyso" <dev@dev.kyso.io>'
            case KysoSettingsEnum.ELASTICSEARCH_URL:
                return 'http://elasticsearch-master.elasticsearch-lo.svc.cluster.local:9200'
            case KysoSettingsEnum.DURATION_HOURS_JWT_TOKEN:
                return '8'
            case KysoSettingsEnum.DURATION_HOURS_TOKEN_EMAIL_VERIFICATION:
                return '2'
            case KysoSettingsEnum.DURATION_MINUTES_TOKEN_RECOVERY_PASSWORD:
                return '15'
            case KysoSettingsEnum.HCAPTCHA_ENABLED:
                return 'false'
            case KysoSettingsEnum.HCAPTCHA_SITE_KEY:
                // Development default from
                // https://docs.hcaptcha.com/#integration-testing-test-keys
                return '10000000-ffff-ffff-ffff-000000000001'
            case KysoSettingsEnum.HCAPTCHA_SECRET_KEY:
                // Development default from
                // https://docs.hcaptcha.com/#integration-testing-test-keys
                return '0x0000000000000000000000000000000000000000'
            case KysoSettingsEnum.AUTH_ENABLE_GLOBALLY_GOOGLE:
                return 'true'
            case KysoSettingsEnum.AUTH_ENABLE_GLOBALLY_GITLAB:
                return 'true'
            case KysoSettingsEnum.AUTH_ENABLE_GLOBALLY_BITBUCKET:
                return 'true'
            case KysoSettingsEnum.AUTH_ENABLE_GLOBALLY_KYSO:
                return 'true'
            case KysoSettingsEnum.AUTH_ENABLE_GLOBALLY_GITHUB:
                return 'true'
            case KysoSettingsEnum.AUTH_ENABLE_GLOBALLY_PINGID_SAML:
                return 'false'
            case KysoSettingsEnum.TMP_FOLDER_PATH:
                return '/app/data'
            case KysoSettingsEnum.KYSO_INDEXER_API_BASE_URL:
                return 'http://kyso-indexer-api.kyso-indexer-api-lo.svc.cluster.local:8080'
            case KysoSettingsEnum.UNAUTHORIZED_REDIRECT_URL:
                return '/login'
            case KysoSettingsEnum.CUSTOMIZE_LOGIN_CENTRAL_LOGO_URL:
                return 'https://www.gitbook.com/cdn-cgi/image/width=40,height=40,fit=contain,dpr=1,format=auto/https%3A%2F%2F4142543212-files.gitbook.io%2F~%2Ffiles%2Fv0%2Fb%2Fgitbook-legacy-files%2Fo%2Fspaces%252F-LjzfPqQ1fXmC4OMXwiD%252Favatar-1591004649776.png%3Fgeneration%3D1591004650222641%26alt%3Dmedia'
            case KysoSettingsEnum.CUSTOMIZE_LOGIN_CENTRAL_REDIRECT_URL:
                return '/login'
            case KysoSettingsEnum.REPORT_PATH:
                return '/data'
<<<<<<< HEAD
            case KysoSettingsEnum.KYSO_NATS_URL:
                return 'nats://localhost:4222'
=======
            case KysoSettingsEnum.ADD_NEW_USERS_AUTOMATICALLY_TO_ORG:
                return ''
>>>>>>> 38bff25b
            default:
                return ''
        }
    }

    public static getKysoSettingDescription(setting: KysoSettingsEnum): string {
        switch (setting) {
            case KysoSettingsEnum.KYSO_FILES_CLOUDFRONT_URL:
                return 'Cloudfront service for Kyso'
            case KysoSettingsEnum.AWS_REGION:
                return 'AWS Region in which this instance of Kyso will operate. i.e: us-east-1'
            case KysoSettingsEnum.AWS_S3_BUCKET:
                return "Name of the AWS S3 Bucket which will store Kyso's data. i.e: kyso-user-files-east"
            case KysoSettingsEnum.AWS_ACCESS_KEY_ID:
                return 'Access Key Identificator por AWS S3'
            case KysoSettingsEnum.AWS_SECRET_ACCESS_KEY:
                return 'Secret to connect to AWS S3'
            case KysoSettingsEnum.AUTH_BITBUCKET_CLIENT_ID:
                return 'Client ID used for OAUTH2 authentication using Bitbucket provider'
            case KysoSettingsEnum.AUTH_BITBUCKET_CLIENT_SECRET:
                return 'Secret used for OAUTH2 authentication using Bitbucket provider'
            case KysoSettingsEnum.AUTH_GITHUB_CLIENT_ID:
                return 'Client ID used for OAUTH2 authentication using Github provider'
            case KysoSettingsEnum.AUTH_GITHUB_CLIENT_SECRET:
                return 'Secret used for OAUTH2 authentication using Github provider'
            case KysoSettingsEnum.AUTH_GOOGLE_CLIENT_ID:
                return 'Client ID used for OAUTH2 authentication using Google provider'
            case KysoSettingsEnum.AUTH_GOOGLE_CLIENT_SECRET:
                return 'Secret used for OAUTH2 authentication using Google provider'
            case KysoSettingsEnum.AUTH_GITLAB_CLIENT_ID:
                return 'Client ID used for OAUTH2 authentication using Gitlab provider'
            case KysoSettingsEnum.AUTH_GITLAB_CLIENT_SECRET:
                return 'Secret used for OAUTH2 authentication using Gitlab provider'
            case KysoSettingsEnum.AUTH_GITLAB_REDIRECT_URI:
                return 'Redirect URI used for OAUTH2 authentication using Gitlab provider'
            case KysoSettingsEnum.AUTH_PINGID_SAML_SSO_URL:
                return 'Initiate Single Sign-On (SSO) URL'
            case KysoSettingsEnum.KYSO_FILES_CLOUDFRONT_URL:
                return 'https://d1kser01wv8mbw.cloudfront.net'
            case KysoSettingsEnum.BASE_URL:
                return "Public frontend url, needed to build a webhook with github. Needs to be a public URL as well, because Github don't allow you to make a webhook vs localhost for security reasons"
            case KysoSettingsEnum.MAIL_TRANSPORT:
                return 'SMTP mail transport using the following format: smtps://USER:PASSWORD@smtp.googlemail.com'
            case KysoSettingsEnum.MAIL_FROM:
                return `Sender name and email which will send emails in name of Kyso. i.e: "kyso" <noreply@kyso.io>`
            case KysoSettingsEnum.FRONTEND_URL:
                return `Frontend URL`
            case KysoSettingsEnum.SFTP_HOST:
                return `SFTP host`
            case KysoSettingsEnum.SFTP_PORT:
                return `SFTP port`
            case KysoSettingsEnum.SFTP_USERNAME:
                return `SFTP username`
            case KysoSettingsEnum.SFTP_PASSWORD:
                return `SFTP password`
            case KysoSettingsEnum.SFTP_DESTINATION_FOLDER:
                return `SFTP destination folder`
            case KysoSettingsEnum.STATIC_CONTENT_PREFIX:
                return `Static content prefix`
            case KysoSettingsEnum.REPORT_PATH:
                return `Path where reports are unzipped`
            case KysoSettingsEnum.ELASTICSEARCH_URL:
                return `Internal Kubernetes URL for Elasticsearch`
            case KysoSettingsEnum.DURATION_HOURS_JWT_TOKEN:
                return `Duration in hours for jwt token`
            case KysoSettingsEnum.DURATION_HOURS_TOKEN_EMAIL_VERIFICATION:
                return `Duration in hours for token email verification`
            case KysoSettingsEnum.HCAPTCHA_ENABLED:
                return `Enables hCaptcha globally in the platform`
            case KysoSettingsEnum.DURATION_MINUTES_TOKEN_RECOVERY_PASSWORD:
                return `Duration in minutes for token recovery password`
            case KysoSettingsEnum.HCAPTCHA_SITE_KEY:
                return `hCaptcha site key`
            case KysoSettingsEnum.HCAPTCHA_SECRET_KEY:
                return `hCaptcha secret key`
            case KysoSettingsEnum.SERVICE_DESK_EMAIL:
                return `Service desk email`
            case KysoSettingsEnum.AUTH_ENABLE_GLOBALLY_GOOGLE:
                return 'Enables globally the authorization using google provider. Setti//ngs this to false makes the button "Sign in with Google" to dissapear'
            case KysoSettingsEnum.AUTH_ENABLE_GLOBALLY_GITLAB:
                return 'Enables globally the authorization using gitlab provider. Settings this to false makes the button "Sign in with Gitlab" to dissapear'
            case KysoSettingsEnum.AUTH_ENABLE_GLOBALLY_BITBUCKET:
                return 'Enables globally the authorization using bitbucket provider. Settings this to false makes the button "Sign in with Bitbucket" to dissapear'
            case KysoSettingsEnum.AUTH_ENABLE_GLOBALLY_KYSO:
                return 'Enables globally the authorization using kyso provider. Settings this to false makes the Kyso login form to dissapear'
            case KysoSettingsEnum.AUTH_ENABLE_GLOBALLY_GITHUB:
                return 'Enables globally the authorization using github provider. Settings this to false makes the button "Sign in with Github" to dissapear'
            case KysoSettingsEnum.AUTH_ENABLE_GLOBALLY_PINGID_SAML:
                return 'Enables globally the authorization using PingID SAML provider. Settings this to false makes the button "Sign in with PingID" to dissapear'
            case KysoSettingsEnum.TMP_FOLDER_PATH:
                return 'Path where temporary files are stored'
            case KysoSettingsEnum.KYSO_INDEXER_API_BASE_URL:
                return 'Base URL of the kyso indexing service'
            case KysoSettingsEnum.UNAUTHORIZED_REDIRECT_URL:
                return 'Redirection URL to which an unauthorized user is redirected'
            case KysoSettingsEnum.CUSTOMIZE_LOGIN_CENTRAL_LOGO_URL:
                return 'URL of the center image'
            case KysoSettingsEnum.CUSTOMIZE_LOGIN_CENTRAL_REDIRECT_URL:
                return 'URL to redirect when someone clicks on center image'
            case KysoSettingsEnum.CUSTOMIZE_LOGIN_LEFT_LOGO_URL:
                return 'URL of the left image'
            case KysoSettingsEnum.CUSTOMIZE_LOGIN_LEFT_REDIRECT_URL:
                return 'URL to redirect when someone clicks on left image'
            case KysoSettingsEnum.CUSTOMIZE_LOGIN_RIGHT_LOGO_URL:
                return 'URL of the right image'
            case KysoSettingsEnum.CUSTOMIZE_LOGIN_RIGHT_REDIRECT_URL:
                return 'URL to redirect when someone clicks on right image'
            case KysoSettingsEnum.CUSTOMIZE_LOGIN_CSS_STYLES:
                return 'Specific css styles to apply globally in the login page'
            case KysoSettingsEnum.CUSTOMIZE_LOGIN_LINK_CSS_STYLES:
                return 'Specific css styles to apply only in the login link'
            case KysoSettingsEnum.CUSTOMIZE_LOGIN_HEADER_CSS_STYLES:
                return 'Specific css styles to apply only in the header'
            case KysoSettingsEnum.CUSTOMIZE_LOGIN_SHOWDIV_CSS_STYLES:
                return 'Specific css styles to apply only in showdiv'
            case KysoSettingsEnum.CUSTOMIZE_LOGIN_HIDDENDIV_CSS_STYLES:
                return 'Specific css styles to apply only in hiddendiv'
            case KysoSettingsEnum.CUSTOMIZE_LOGIN_BUTTON_HOVER_CSS_STYLES:
                return 'Specific css styles to apply only in the login button'
            case KysoSettingsEnum.ADD_NEW_USERS_AUTOMATICALLY_TO_ORG:
                return 'If empty, has no effect. If has a value, adds any new user in the platform to the organizations set in this property (comma separated) with TEAM_READER role'
            default:
                return 'No description provided'
        }
    }
}<|MERGE_RESOLUTION|>--- conflicted
+++ resolved
@@ -99,13 +99,10 @@
                 return '/login'
             case KysoSettingsEnum.REPORT_PATH:
                 return '/data'
-<<<<<<< HEAD
             case KysoSettingsEnum.KYSO_NATS_URL:
                 return 'nats://localhost:4222'
-=======
             case KysoSettingsEnum.ADD_NEW_USERS_AUTOMATICALLY_TO_ORG:
                 return ''
->>>>>>> 38bff25b
             default:
                 return ''
         }
