import {
    HEADER_X_KYSO_ORGANIZATION,
    HEADER_X_KYSO_TEAM,
    NormalizedResponse,
    Report,
    Team,
    TeamMember,
    Token,
    UpdateTeamMembers,
    UpdateTeamRequest,
} from '@kyso-io/kyso-model'
import {
    BadRequestException,
    Body,
    Controller,
    Delete,
    Get,
    Headers,
    Param,
    Patch,
    Post,
    PreconditionFailedException,
    Req,
    UnauthorizedException,
    UploadedFile,
    UseGuards,
    UseInterceptors,
} from '@nestjs/common'
import { FileInterceptor } from '@nestjs/platform-express'
import { ApiBearerAuth, ApiExtraModels, ApiHeader, ApiOperation, ApiParam, ApiTags } from '@nestjs/swagger'
import { diskStorage } from 'multer'
import { extname } from 'path'
import { v4 as uuidv4 } from 'uuid'
import { ApiNormalizedResponse } from '../../decorators/api-normalized-response'
import { Autowired } from '../../decorators/autowired'
import { GenericController } from '../../generic/controller.generic'
import { CurrentToken } from '../auth/annotations/current-token.decorator'
import { Permission } from '../auth/annotations/permission.decorator'
import { AuthService } from '../auth/auth.service'
import { PermissionsGuard } from '../auth/guards/permission.guard'
import { UsersService } from '../users/users.service'
import { TeamPermissionsEnum } from './security/team-permissions.enum'
import { TeamsService } from './teams.service'

@ApiTags('teams')
@ApiExtraModels(Team)
@UseGuards(PermissionsGuard)
@ApiBearerAuth()
@Controller('teams')
export class TeamsController extends GenericController<Team> {
    @Autowired({ typeName: 'AuthService' })
    private readonly authService: AuthService

    @Autowired({ typeName: 'UsersService' })
    private readonly usersService: UsersService

    constructor(private readonly teamsService: TeamsService) {
        super()
    }

    assignReferences(team: Team) {
        // team.self_url = HateoasLinker.createRef(`/teams/${team.name}`)
    }

    @Get('/')
    @ApiOperation({
        summary: `Get all team's in which user has visibility`,
        description: `Allows fetching content of all the teams that the user has visibility`,
    })
    @ApiNormalizedResponse({ status: 200, description: `Team matching name`, type: Team })
    @ApiHeader({
        name: HEADER_X_KYSO_ORGANIZATION,
        description: 'Organization',
        required: true,
    })
    @Permission([TeamPermissionsEnum.READ])
    async getVisibilityTeams(@Req() req): Promise<NormalizedResponse<Team[]>> {
        const splittedToken = req.headers['authorization'].split('Bearer ')[1]

        const token: Token = this.authService.evaluateAndDecodeToken(splittedToken)

        const teams: Team[] = await this.teamsService.getTeamsVisibleForUser(token.id)
        return new NormalizedResponse(teams)
    }

    @Get('/id/:id')
    @ApiOperation({
        summary: `Get a team`,
        description: `Allows fetching content of a specific team passing its id`,
    })
    @ApiParam({
        name: 'id',
        required: true,
        description: `Id of the team to fetch`,
        schema: { type: 'string' },
    })
    @ApiNormalizedResponse({ status: 200, description: `Team matching name`, type: Team })
    @ApiHeader({
        name: HEADER_X_KYSO_TEAM,
        description: 'Name of the team',
        required: true,
    })
    @Permission([TeamPermissionsEnum.READ])
    async getTeamById(@Param('id') id: string): Promise<NormalizedResponse<Team>> {
        const team: Team = await this.teamsService.getTeamById(id)
        if (!team) {
            throw new PreconditionFailedException('Team not found')
        }
        this.assignReferences(team)
        return new NormalizedResponse(team)
    }

    @Get('/:teamName')
    @ApiOperation({
        summary: `Get a team`,
        description: `Allows fetching content of a specific team passing its name`,
    })
    @ApiParam({
        name: 'teamName',
        required: true,
        description: `Name of the team to fetch`,
        schema: { type: 'string' },
    })
    @ApiNormalizedResponse({ status: 200, description: `Team matching name`, type: Team })
    @ApiHeader({
        name: HEADER_X_KYSO_TEAM,
        description: 'Name of the team',
        required: true,
    })
    @Permission([TeamPermissionsEnum.READ])
    async getTeam(@Param('teamName') teamName: string, @Headers(HEADER_X_KYSO_TEAM) xKysoTeamHeader: string): Promise<NormalizedResponse<Team>> {
        if (!xKysoTeamHeader) {
            throw new BadRequestException('Missing team header')
        }
        if (xKysoTeamHeader.toLowerCase() !== teamName.toLowerCase()) {
            throw new UnauthorizedException('Team path param and team header are not equal. This incident will be reported')
        }

        const team: Team = await this.teamsService.getTeam({
            filter: { name: teamName },
        })

        this.assignReferences(team)

        return new NormalizedResponse(team)
    }

    @Get('/:teamName/members')
    @ApiOperation({
        summary: `Get the member's team`,
        description: `Allows fetching content of a specific team passing its name`,
    })
    @ApiParam({
        name: 'teamName',
        required: true,
        description: `Name of the team to fetch`,
        schema: { type: 'string' },
    })
    @ApiNormalizedResponse({ status: 200, description: `Team matching name`, type: TeamMember })
    @ApiHeader({
        name: HEADER_X_KYSO_TEAM,
        description: 'Name of the team',
        required: true,
    })
    @Permission([TeamPermissionsEnum.READ])
    async getTeamMembers(@Param('teamName') teamName: string, @Headers(HEADER_X_KYSO_TEAM) xKysoTeamHeader: string): Promise<NormalizedResponse<TeamMember[]>> {
        if (xKysoTeamHeader.toLowerCase() !== teamName.toLowerCase()) {
            throw new UnauthorizedException('Team path param and team header are not equal. This incident will be reported')
        }

        const data: TeamMember[] = await this.teamsService.getMembers(teamName)
        return new NormalizedResponse(data)
    }

    @Patch('/:teamName/members/:email')
    @ApiOperation({
        summary: `Add a member to a team`,
        description: `Allows adding a member to a team passing its name and the user's name`,
    })
    @ApiParam({
        name: 'teamName',
        required: true,
        description: `Name of the team to fetch`,
        schema: { type: 'string' },
    })
    @ApiParam({
        name: 'email',
        required: true,
        description: `Name of the user to add`,
        schema: { type: 'string' },
    })
    @ApiNormalizedResponse({ status: 200, description: `Team matching name`, type: TeamMember })
    @Permission([TeamPermissionsEnum.EDIT])
<<<<<<< HEAD
    async addMemberToTeam(@Param('teamName') teamName: string, @Param('userName') userName: string): Promise<NormalizedResponse<TeamMember[]>> {
        const members: TeamMember[] = await this.teamsService.addMemberToTeam(teamName, userName)
=======
    async addMemberToTeam(@Param('teamName') teamName: string, @Param('email') email: string): Promise<NormalizedResponse<TeamMember[]>> {
        const members: TeamMember[] = await this.teamsService.addMemberToTeam(teamName, email)
>>>>>>> 7010bad2
        return new NormalizedResponse(members)
    }

    @Delete(':teamName/members/:userName')
    @ApiOperation({
        summary: `Remove a member from a team`,
        description: `Allows removing a member from a team passing its name and the user's name`,
    })
    @ApiParam({
        name: 'teamName',
        required: true,
        description: `Name of the team to fetch`,
        schema: { type: 'string' },
    })
    @ApiParam({
        name: 'userName',
        required: true,
        description: `Name of the user to remove`,
        schema: { type: 'string' },
    })
    @ApiNormalizedResponse({ status: 200, description: `Team matching name`, type: TeamMember })
    @Permission([TeamPermissionsEnum.EDIT])
    async removeMemberFromTeam(@Param('teamName') teamName: string, @Param('userName') userName: string): Promise<NormalizedResponse<TeamMember[]>> {
        const members: TeamMember[] = await this.teamsService.removeMemberFromTeam(teamName, userName)
        return new NormalizedResponse(members)
    }

    @Patch('/:teamName')
    @ApiOperation({
        summary: `Update the specified team`,
        description: `Allows updating content from the specified team`,
    })
    @ApiParam({
        name: 'teamName',
        required: true,
        description: `Name of the team to fetch`,
        schema: { type: 'string' },
    })
    @ApiNormalizedResponse({
        status: 200,
        description: `Specified team data`,
        type: Team,
    })
    @ApiHeader({
        name: HEADER_X_KYSO_TEAM,
        description: 'Name of the team',
        required: true,
    })
    @Permission([TeamPermissionsEnum.EDIT])
    async updateTeam(
        @Body() data: UpdateTeamRequest,
        @Req() req,
        @Param('teamName') teamName: string,
        @Headers(HEADER_X_KYSO_TEAM) xKysoTeamHeader: string,
    ): Promise<NormalizedResponse<Team>> {
        if (!xKysoTeamHeader) {
            throw new BadRequestException('Missing team header')
        }
        if (xKysoTeamHeader.toLowerCase() !== teamName.toLowerCase()) {
            throw new UnauthorizedException('Team path param and team header are not equal. This incident will be reported')
        }

        const filterObj = { name: teamName }

        let team: Team = await this.teamsService.getTeam({ filter: filterObj })
        if (!team) {
            throw new PreconditionFailedException('Team not found')
        }
        team = await this.teamsService.updateTeam(filterObj, { $set: data })

        return new NormalizedResponse(team)
    }

    @Post()
    @ApiOperation({
        summary: `Create a new team`,
        description: `Allows creating a new team`,
    })
    @ApiNormalizedResponse({
        status: 201,
        description: `Created team data`,
        type: Team,
    })
    @Permission([TeamPermissionsEnum.CREATE])
    async createTeam(@Body() team: Team): Promise<NormalizedResponse<Team>> {
        const teamDb: Team = await this.teamsService.createTeam(team)
        return new NormalizedResponse(teamDb)
    }

    @Get('/:teamName/reports')
    @ApiOperation({
        summary: `Get the reports of the specified team`,
        description: `Allows fetching content of a specific team passing its name`,
    })
    @ApiParam({
        name: 'teamName',
        required: true,
        description: `Name of the team to fetch`,
        schema: { type: 'string' },
    })
    @ApiNormalizedResponse({ status: 200, description: `Team matching name`, type: Report })
    @ApiHeader({
        name: HEADER_X_KYSO_TEAM,
        description: 'Name of the team',
        required: true,
    })
    @Permission([TeamPermissionsEnum.READ])
    async getReportsOfTeam(
        @CurrentToken() token: Token,
        @Param('teamName') teamName: string,
        @Headers(HEADER_X_KYSO_TEAM) xKysoTeamHeader: string,
    ): Promise<NormalizedResponse<Report[]>> {
        if (xKysoTeamHeader.toLowerCase() !== teamName.toLowerCase()) {
            throw new UnauthorizedException('Team path param and team header are not equal. This incident will be reported')
        }
        const reports: Report[] = await this.teamsService.getReportsOfTeam(token, teamName)
        return new NormalizedResponse(reports)
    }

    @Post(':teamName/members-roles')
    @ApiOperation({
        summary: `Add a role to a member of a team`,
        description: `Allows adding a role to a member of a team passing its name and the user's name`,
    })
    @ApiParam({
        name: 'teamName',
        required: true,
        description: `Name of the team to fetch`,
        schema: { type: 'string' },
    })
    @ApiNormalizedResponse({ status: 201, description: `Updated organization`, type: TeamMember })
    @Permission([TeamPermissionsEnum.EDIT])
    public async updateTeamMembersRoles(@Param('teamName') teamName: string, @Body() data: UpdateTeamMembers): Promise<NormalizedResponse<TeamMember[]>> {
        const teamMembers: TeamMember[] = await this.teamsService.updateTeamMembersRoles(teamName, data)
        return new NormalizedResponse(teamMembers)
    }

    @Delete(':teamName/members-roles/:userName/:role')
    @ApiOperation({
        summary: `Remove a role from a member of a team`,
        description: `Allows removing a role from a member of a team passing its name and the user's name`,
    })
    @ApiParam({
        name: 'teamName',
        required: true,
        description: `Name of the team to fetch`,
        schema: { type: 'string' },
    })
    @ApiParam({
        name: 'userName',
        required: true,
        description: `Name of the user to remove`,
        schema: { type: 'string' },
    })
    @ApiParam({
        name: 'role',
        required: true,
        description: `Name of the role to remove`,
        schema: { type: 'string' },
    })
    @ApiNormalizedResponse({ status: 200, description: `Team matching name`, type: TeamMember })
    @Permission([TeamPermissionsEnum.EDIT])
    public async removeTeamMemberRole(
        @Param('teamName') teamName: string,
        @Param('userName') userName: string,
        @Param('role') role: string,
    ): Promise<NormalizedResponse<TeamMember[]>> {
        const teamMembers: TeamMember[] = await this.teamsService.removeTeamMemberRole(teamName, userName, role)
        return new NormalizedResponse(teamMembers)
    }

    @Get('/:teamName/members/:email')
    @ApiOperation({
        summary: `Check if user belongs to a team`,
        description: `Allows checking if a user belongs to a team passing its name and the user's email`,
    })
    @ApiParam({
        name: 'teamName',
        required: true,
        description: `Name of the team to fetch`,
        schema: { type: 'string' },
    })
    @ApiParam({
        name: 'email',
        required: true,
        description: `Email of the user to check`,
        schema: { type: 'string' },
    })
    public async userBelongsToTeam(@Param('teamName') teamName: string, @Param('email') email: string): Promise<NormalizedResponse<boolean>> {
        const belongs: boolean = await this.teamsService.userBelongsToTeam(teamName, email)
        return new NormalizedResponse(belongs)
    }

    @UseInterceptors(
        FileInterceptor('profilePicture', {
            storage: diskStorage({
                destination: './public/teams-profile-pictures',
                filename: (req, file, callback) => {
                    callback(null, `${uuidv4()}${extname(file.originalname)}`)
                },
            }),
            fileFilter: (req, file, callback) => {
                if (!file.originalname.match(/\.(jpg|jpeg|png|gif)$/)) {
                    return callback(new Error('Only image files are allowed!'), false)
                }
                callback(null, true)
            },
        }),
    )
    @Post(':teamName/profile-picture')
    @ApiOperation({
        summary: `Upload a profile picture for a team`,
        description: `Allows uploading a profile picture for a team passing its name and image`,
    })
    @ApiParam({
        name: 'teamName',
        required: true,
        description: `Name of the team to fetch`,
        schema: { type: 'string' },
    })
    @ApiNormalizedResponse({ status: 201, description: `Updated organization`, type: Team })
    @Permission([TeamPermissionsEnum.EDIT])
    public async setProfilePicture(@Param('teamName') teamName: string, @UploadedFile() file: Express.Multer.File): Promise<NormalizedResponse<Team>> {
        if (!file) {
            throw new BadRequestException(`Missing file`)
        }
        const team: Team = await this.teamsService.setProfilePicture(teamName, file)
        return new NormalizedResponse(team)
    }

    @Delete(':teamName/profile-picture')
    @ApiOperation({
        summary: `Delete a profile picture for a team`,
        description: `Allows deleting a profile picture for a team passing its name`,
    })
    @ApiParam({
        name: 'teamName',
        required: true,
        description: `Name of the team to fetch`,
        schema: { type: 'string' },
    })
    @ApiNormalizedResponse({ status: 200, description: `Updated organization`, type: Team })
    public async deleteBackgroundImage(@Param('teamName') teamName: string): Promise<NormalizedResponse<Team>> {
        const team: Team = await this.teamsService.deleteProfilePicture(teamName)
        return new NormalizedResponse(team)
    }
}<|MERGE_RESOLUTION|>--- conflicted
+++ resolved
@@ -191,13 +191,8 @@
     })
     @ApiNormalizedResponse({ status: 200, description: `Team matching name`, type: TeamMember })
     @Permission([TeamPermissionsEnum.EDIT])
-<<<<<<< HEAD
-    async addMemberToTeam(@Param('teamName') teamName: string, @Param('userName') userName: string): Promise<NormalizedResponse<TeamMember[]>> {
-        const members: TeamMember[] = await this.teamsService.addMemberToTeam(teamName, userName)
-=======
     async addMemberToTeam(@Param('teamName') teamName: string, @Param('email') email: string): Promise<NormalizedResponse<TeamMember[]>> {
         const members: TeamMember[] = await this.teamsService.addMemberToTeam(teamName, email)
->>>>>>> 7010bad2
         return new NormalizedResponse(members)
     }
 
