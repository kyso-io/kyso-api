import {
  ChangeRequestAccessDTO,
  HEADER_X_KYSO_ORGANIZATION,
  HEADER_X_KYSO_TEAM,
  KysoSettingsEnum,
  NormalizedResponseDTO,
  Organization,
  OrganizationPermissionsEnum,
  PaginatedResponseDto,
  Report,
  RequestAccess,
  RequestAccessStatusEnum,
  ResourcePermissions,
  Team,
  TeamInfoDto,
  TeamMember,
  TeamPermissionsEnum,
  TeamVisibilityEnum,
  TeamsInfoQuery,
  Token,
  UpdateTeamMembersDTO,
  UpdateTeamRequest,
  User,
  UserRoleDTO,
} from '@kyso-io/kyso-model';
import {
  BadRequestException,
  Body,
  ConflictException,
  Controller,
  Delete,
  ForbiddenException,
  Get,
  Logger,
  NotFoundException,
  Param,
  Patch,
  Post,
  Query,
  Req,
  Res,
  UploadedFile,
  UseGuards,
  UseInterceptors,
} from '@nestjs/common';
import { FileInterceptor } from '@nestjs/platform-express';
import { ApiBearerAuth, ApiBody, ApiConsumes, ApiExtraModels, ApiHeader, ApiOperation, ApiParam, ApiResponse, ApiTags } from '@nestjs/swagger';
import { Request, Response } from 'express';
import { Parser } from 'json2csv';
import { ObjectId } from 'mongodb';
import { PlatformRole } from 'src/security/platform-roles';
import { Autowired } from '../../decorators/autowired';
import { Public } from '../../decorators/is-public';
import { GenericController } from '../../generic/controller.generic';
import { QueryParser } from '../../helpers/queryParser';
import slugify from '../../helpers/slugify';
import { CurrentToken } from '../auth/annotations/current-token.decorator';
import { Permission } from '../auth/annotations/permission.decorator';
import { EmailVerifiedGuard } from '../auth/guards/email-verified.guard';
import { PermissionsGuard } from '../auth/guards/permission.guard';
import { SolvedCaptchaGuard } from '../auth/guards/solved-captcha.guard';
import { KysoSettingsService } from '../kyso-settings/kyso-settings.service';
import { OrganizationsService } from '../organizations/organizations.service';
import { RelationsService } from '../relations/relations.service';
import { RequestAccessService } from '../request-access/request-access.service';
import { UsersService } from '../users/users.service';
import { TeamsService } from './teams.service';

@ApiTags('teams')
@ApiExtraModels(Team)
@UseGuards(PermissionsGuard)
@Controller('teams')
export class TeamsController extends GenericController<Team> {
  @Autowired({ typeName: 'RelationsService' })
  private relationsService: RelationsService;

  @Autowired({ typeName: 'OrganizationsService' })
  private organizationsService: OrganizationsService;

  @Autowired({ typeName: 'UsersService' })
  private usersService: UsersService;

  @Autowired({ typeName: 'KysoSettingsService' })
  private kysoSettingsService: KysoSettingsService;

  @Autowired({ typeName: 'RequestAccessService' })
  private requestAccessService: RequestAccessService;

  constructor(private readonly teamsService: TeamsService) {
    super();
  }

  @Get()
  @ApiBearerAuth()
  @ApiOperation({
    summary: `Get all team's in which user has visibility`,
    description: `Allows fetching content of all the teams that the user has visibility`,
  })
  @ApiResponse({
    status: 200,
    description: `User notifications settings`,
    content: {
      json: {
        examples: {
          result: {
            value: new NormalizedResponseDTO<Team[]>([Team.createEmpty()]),
          },
        },
      },
    },
  })
  @ApiResponse({
    status: 403,
    content: {
      json: {
        examples: {
          forbidden: {
            value: new ForbiddenException(),
          },
        },
      },
    },
  })
  async getVisibilityTeams(@CurrentToken() token: Token, @Req() req: Request): Promise<NormalizedResponseDTO<Team[]>> {
    const query = QueryParser.toQueryObject(req.url);
    if (!query.sort) {
      query.sort = { created_at: -1 };
    }
    if (!query.filter) {
      query.filter = {};
    }
    let userId: string = token.id;
    if (query.filter?.user_id && query.filter.user_id.length > 0) {
      userId = query.filter.user_id;
      delete query.filter.user_id;
    }

    let teams: Team[] = [];

    if (token.isGlobalAdmin()) {
      teams = await this.teamsService.getTeams(query);
    } else {
      teams = await this.teamsService.getTeamsForController(userId, query);
    }

    return new NormalizedResponseDTO(teams);
  }

  @Get('/info')
  @Public()
  @ApiOperation({
    summary: `Get the number of members, reports, discussions and comments by team`,
    description: `Allows fetching the number of members, reports, discussions and comments by team`,
  })
  @ApiResponse({
    status: 200,
    description: `User notifications settings`,
    content: {
      json: {
        examples: {
          result: {
            value: new NormalizedResponseDTO<PaginatedResponseDto<TeamInfoDto>>(PaginatedResponseDto.createEmpty()),
          },
        },
      },
    },
  })
  public async getNumMembersAndReportsByOrganization(@CurrentToken() token: Token, @Query() teamsInfoQuery: TeamsInfoQuery): Promise<NormalizedResponseDTO<PaginatedResponseDto<TeamInfoDto>>> {
    const paginatedResponseDto: PaginatedResponseDto<TeamInfoDto> = await this.teamsService.getTeamsInfo(token, teamsInfoQuery);
    const relations = await this.relationsService.getRelations(paginatedResponseDto.results);
    return new NormalizedResponseDTO(paginatedResponseDto, relations);
  }

  @Get('/:id')
  @Public()
  @ApiOperation({
    summary: `Get a team`,
    description: `Allows fetching content of a specific team passing its id`,
  })
  @ApiParam({
    name: 'id',
    required: true,
    description: `Id of the team to fetch`,
    schema: { type: 'string' },
  })
  @ApiResponse({
    status: 200,
    description: `User notifications settings`,
    content: {
      json: {
        examples: {
          result: {
            value: new NormalizedResponseDTO<Team>(Team.createEmpty()),
          },
        },
      },
    },
  })
  @ApiResponse({
    status: 403,
    content: {
      json: {
        examples: {
          forbidden: {
            value: new ForbiddenException(),
          },
          forbiddenResource: {
            value: new ForbiddenException('You are not allowed to access this team'),
          },
        },
      },
    },
  })
  @ApiResponse({
    status: 404,
    content: {
      json: {
        examples: {
          channelNotFound: {
            value: new NotFoundException('Channel not found'),
          },
        },
      },
    },
  })
  async getTeamById(@CurrentToken() token: Token, @Param('id') id: string): Promise<NormalizedResponseDTO<Team>> {
    const team: Team = await this.teamsService.getTeamById(id);
    if (!team) {
      throw new NotFoundException('Channel not found');
    }
    if (token) {
      const index: number = token.permissions.teams.findIndex((teamResourcePermission: ResourcePermissions) => teamResourcePermission.id === id);
      if (index === -1) {
        if (team.visibility !== TeamVisibilityEnum.PUBLIC) {
          throw new ForbiddenException('You are not allowed to access this team');
        }
      }
    } else {
      if (team.visibility !== TeamVisibilityEnum.PUBLIC) {
        throw new ForbiddenException('You are not allowed to access this team');
      }
    }
    let deleteSensitiveData = true;
    if (token) {
      const indexOrg: number = token.permissions.organizations.findIndex((o: ResourcePermissions) => o.id === team.organization_id);
      if (indexOrg !== -1) {
        deleteSensitiveData = !token.permissions.organizations[indexOrg].permissions.includes(OrganizationPermissionsEnum.ADMIN);
      } else {
        const indexTeam: number = token.permissions.teams.findIndex((resourcePermissions: ResourcePermissions) => resourcePermissions.id === team.id);
        if (indexTeam !== -1) {
          deleteSensitiveData = !token.permissions.teams[indexTeam].permissions.includes(TeamPermissionsEnum.ADMIN);
        }
      }
    }
    if (deleteSensitiveData) {
      delete team.roles;
      delete team.slackChannel;
      delete team.teamsIncomingWebhookUrl;
    }
    return new NormalizedResponseDTO(team);
  }

  @Get('/check-name/:organizationId/:name')
  @ApiBearerAuth()
  @ApiHeader({
    name: HEADER_X_KYSO_ORGANIZATION,
    description: 'active organization (i.e: lightside)',
    required: true,
  })
  @ApiHeader({
    name: HEADER_X_KYSO_TEAM,
    description: 'active team (i.e: protected-team)',
    required: true,
  })
  @ApiOperation({
    summary: `Check if team name is unique`,
    description: `Allows checking if a team name is unique`,
  })
  @ApiParam({
    name: 'organizationId',
    required: true,
    description: `Id of the organization that the team belongs to`,
    schema: { type: 'string' },
  })
  @ApiParam({
    name: 'name',
    required: true,
    description: `Name of the team to fetch`,
    schema: { type: 'string' },
  })
  @ApiResponse({
    status: 200,
    description: `Returns true if name is available`,
    content: {
      json: {
        examples: {
          result: {
            value: new NormalizedResponseDTO<boolean>(true),
          },
        },
      },
    },
  })
  @ApiResponse({
    status: 400,
    content: {
      json: {
        examples: {
          teamName: {
            value: new BadRequestException('Team name is required'),
          },
          organizationId: {
            value: new BadRequestException('Organization id is required'),
          },
        },
      },
    },
  })
  @ApiResponse({
    status: 403,
    content: {
      json: {
        examples: {
          forbidden: {
            value: new ForbiddenException(),
          },
        },
      },
    },
  })
  @Permission([TeamPermissionsEnum.READ])
  public async checkIfTeamNameIsUnique(@Param('name') name: string, @Param('organizationId') organizationId: string): Promise<NormalizedResponseDTO<boolean>> {
    if (!name || name.length === 0) {
      throw new BadRequestException('Team name is required');
    }
    if (!organizationId || organizationId.length === 0) {
      throw new BadRequestException('Organization id is required');
    }
    const team: Team = await this.teamsService.getUniqueTeam(organizationId, slugify(name));
    return new NormalizedResponseDTO<boolean>(team === null);
  }

  @Get('/:id/members')
  @Public()
  @ApiOperation({
    summary: `Get the member's team`,
    description: `Allows fetching content of a specific team passing its name`,
  })
  @ApiParam({
    name: 'id',
    required: true,
    description: `Id of the team to fetch`,
    schema: { type: 'string' },
  })
  @ApiResponse({
    status: 200,
    description: `Team members`,
    content: {
      json: {
        examples: {
          result: {
            value: new NormalizedResponseDTO<TeamMember>([TeamMember.createEmpty()]),
          },
        },
      },
    },
  })
  @ApiResponse({
    status: 403,
    content: {
      json: {
        examples: {
          forbidden: {
            value: new ForbiddenException(),
          },
          forbidenResource: {
            value: new NotFoundException('You are not allowed to access this team'),
          },
        },
      },
    },
  })
  @ApiResponse({
    status: 404,
    content: {
      json: {
        examples: {
          channelNotFound: {
            value: new NotFoundException('Channel not found'),
          },
        },
      },
    },
  })
  async getTeamMembers(@CurrentToken() token: Token, @Param('id') id: string): Promise<NormalizedResponseDTO<TeamMember[]>> {
    const team: Team = await this.teamsService.getTeamById(id);
    if (!team) {
      throw new NotFoundException('Channel not found');
    }
    if (!token) {
      if (team.visibility !== TeamVisibilityEnum.PUBLIC) {
        throw new ForbiddenException('You are not allowed to access this team');
      }
    }
    const data: TeamMember[] = await this.teamsService.getMembers(id);
    return new NormalizedResponseDTO(data);
  }

  @Get('/:id/members/export')
  @ApiBearerAuth()
  @ApiHeader({
    name: HEADER_X_KYSO_ORGANIZATION,
    description: 'active organization (i.e: lightside)',
    required: true,
  })
  @ApiHeader({
    name: HEADER_X_KYSO_TEAM,
    description: 'active team (i.e: protected-team)',
    required: true,
  })
  @ApiOperation({
    summary: `Get the member's team`,
    description: `Allows fetching content of a specific team passing its name`,
  })
  @ApiParam({
    name: 'id',
    required: true,
    description: `Id of the team to fetch`,
    schema: { type: 'string' },
  })
  @ApiResponse({
    status: 200,
    description: `Csv file with team members`,
  })
  @ApiResponse({
    status: 403,
    content: {
      json: {
        examples: {
          forbidden: {
            value: new ForbiddenException(),
          },
          forbiddenResource: {
            value: new ForbiddenException('You are not allowed to access this team'),
          },
        },
      },
    },
  })
  @ApiResponse({
    status: 404,
    content: {
      json: {
        examples: {
          channelNotFound: {
            value: new NotFoundException('Channel not found'),
          },
        },
      },
    },
  })
  @Permission([OrganizationPermissionsEnum.ADMIN, TeamPermissionsEnum.ADMIN])
  async exportTeamMembers(@CurrentToken() token: Token, @Param('id') id: string, @Res() response: Response): Promise<void> {
    const team: Team = await this.teamsService.getTeamById(id);
    if (!team) {
      throw new NotFoundException('Channel not found');
    }
    const organizationResourcePermissions: ResourcePermissions | undefined = token.permissions.organizations.find(
      (resourcePermissions: ResourcePermissions) => resourcePermissions.id === team.organization_id,
    );
    const isOrgAdmin: boolean = organizationResourcePermissions ? organizationResourcePermissions.permissions.includes(OrganizationPermissionsEnum.ADMIN) : false;
    const teamResourcePermissions: ResourcePermissions | undefined = token.permissions.teams.find((resourcePermissions: ResourcePermissions) => resourcePermissions.id === team.id);
    const isTeamAdmin: boolean = teamResourcePermissions ? teamResourcePermissions.permissions.includes(TeamPermissionsEnum.ADMIN) : false;
    if (!isOrgAdmin && !isTeamAdmin) {
      throw new ForbiddenException('You are not allowed to access this resource');
    }
    const teamMembers: TeamMember[] = await this.teamsService.getMembers(id);
    const data: { display_name: string; email: string; created_at: string; last_login: string }[] = [];
    for (const teamMember of teamMembers) {
      const user: User = await this.usersService.getUserById(teamMember.id);
      if (!user) {
        continue;
      }
      data.push({
        display_name: user.display_name,
        email: user.email,
        created_at: user.created_at.toISOString(),
        last_login: user.last_login ? user.last_login.toISOString() : '',
      });
    }
    // Sort by display_name
    data.sort((a, b) => {
      const display_name_a: string = a.display_name.toLowerCase();
      const display_name_b: string = b.display_name.toLowerCase();
      if (display_name_b > display_name_a) {
        return -1;
      } else if (display_name_b < display_name_a) {
        return 1;
      }
      return 0;
    });
    const parser = new Parser();
    const csv: string = parser.parse(data);
    response.setHeader('Content-Type', 'text/csv');
    response.setHeader('Content-Disposition', `attachment; filename=${team.sluglified_name}-members.csv`);
    response.send(csv);
  }

  @Get('/:teamId/assignees')
  @Public()
  @ApiOperation({
    summary: `Get assignee list`,
    description: `Allows fetching content of a specific team passing its name`,
  })
  @ApiParam({
    name: 'teamId',
    required: true,
    description: `Id of the team to fetch assignees`,
    schema: { type: 'string' },
  })
  @ApiResponse({
    status: 200,
    description: `Users assigned to the team`,
    content: {
      json: {
        examples: {
          result: {
            value: new NormalizedResponseDTO<TeamMember>([TeamMember.createEmpty()]),
          },
        },
      },
    },
  })
  @ApiResponse({
    status: 403,
    content: {
      json: {
        examples: {
          forbidden: {
            value: new ForbiddenException(),
          },
          forbiddenResource: {
            value: new ForbiddenException('You are not allowed to access this team'),
          },
        },
      },
    },
  })
  @ApiResponse({
    status: 404,
    content: {
      json: {
        examples: {
          channelNotFound: {
            value: new NotFoundException('Channel not found'),
          },
        },
      },
    },
  })
  async getAssignees(@CurrentToken() token: Token, @Param('teamId') teamId: string): Promise<NormalizedResponseDTO<TeamMember[]>> {
    const team: Team = await this.teamsService.getTeamById(teamId);
    if (!team) {
      throw new NotFoundException('Channel not found');
    }
    if (token) {
      const index: number = token.permissions.teams.findIndex((teamResourcePermission: ResourcePermissions) => teamResourcePermission.id === team.id);
      if (index === -1) {
        if (team.visibility !== TeamVisibilityEnum.PUBLIC) {
          throw new ForbiddenException('You are not allowed to access this team');
        }
      }
    } else {
      if (team.visibility !== TeamVisibilityEnum.PUBLIC) {
        throw new ForbiddenException('You are not allowed to access this team');
      }
    }
    const data: TeamMember[] = await this.teamsService.getAssignees(teamId);
    return new NormalizedResponseDTO(data);
  }

  @Get('/:teamId/authors')
  @ApiBearerAuth()
  @ApiHeader({
    name: HEADER_X_KYSO_ORGANIZATION,
    description: 'active organization (i.e: lightside)',
    required: true,
  })
  @ApiHeader({
    name: HEADER_X_KYSO_TEAM,
    description: 'active team (i.e: protected-team)',
    required: true,
  })
  @ApiParam({
    name: 'teamId',
    required: true,
    description: `Id of the team that the report belongs to`,
    schema: { type: 'string' },
  })
  @ApiOperation({
    summary: `List of users who can be authors of a report`,
    description: `List of users who can be authors of a report passing team id`,
  })
  @ApiResponse({
    status: 200,
    description: `Users assigned to the team`,
    content: {
      json: {
        examples: {
          result: {
            value: new NormalizedResponseDTO<TeamMember>([TeamMember.createEmpty()]),
          },
        },
      },
    },
  })
  @ApiResponse({
    status: 403,
    content: {
      json: {
        examples: {
          forbidden: {
            value: new ForbiddenException(),
          },
        },
      },
    },
  })
  @ApiResponse({
    status: 404,
    content: {
      json: {
        examples: {
          channelNotFound: {
            value: new NotFoundException('Channel not found'),
          },
        },
      },
    },
  })
  @Permission([TeamPermissionsEnum.READ])
  async getAuthors(@Param('teamId') teamId: string): Promise<NormalizedResponseDTO<TeamMember[]>> {
    const data: TeamMember[] = await this.teamsService.getAuthors(teamId);
    return new NormalizedResponseDTO(data);
  }

  @Get('/:teamId/members/:userId')
  @ApiBearerAuth()
  @ApiHeader({
    name: HEADER_X_KYSO_ORGANIZATION,
    description: 'active organization (i.e: lightside)',
    required: true,
  })
  @ApiHeader({
    name: HEADER_X_KYSO_TEAM,
    description: 'active team (i.e: protected-team)',
    required: true,
  })
  @ApiOperation({
    summary: `Check if users belongs to a team`,
    description: `Allows fetching content of a specific team passing its id`,
  })
  @ApiParam({
    name: 'teamId',
    required: true,
    description: `Id of the team to fetch`,
    schema: { type: 'string' },
  })
  @ApiParam({
    name: 'userId',
    required: true,
    description: `Id of the user to fetch`,
    schema: { type: 'string' },
  })
  @ApiResponse({
    status: 200,
    description: `Check if user is a member of the team`,
    content: {
      json: {
        examples: {
          member: {
            value: new NormalizedResponseDTO<boolean>(true),
          },
          notMember: {
            value: new NormalizedResponseDTO<boolean>(false),
          },
        },
      },
    },
  })
  @ApiResponse({
    status: 403,
    content: {
      json: {
        examples: {
          forbidden: {
            value: new ForbiddenException(),
          },
        },
      },
    },
  })
  @ApiResponse({
    status: 404,
    content: {
      json: {
        examples: {
          channelNotFound: {
            value: new NotFoundException('Channel not found'),
          },
        },
      },
    },
  })
  @Permission([TeamPermissionsEnum.READ])
  async getTeamMember(@Param('teamId') teamId: string, @Param('userId') userId: string): Promise<NormalizedResponseDTO<boolean>> {
    const team: Team = await this.teamsService.getTeamById(teamId);
    if (!team) {
      throw new NotFoundException('Channel not found');
    }
    const teamMember: TeamMember[] = await this.teamsService.getMembers(team.id);
    const belongs: boolean = teamMember.findIndex((member: TeamMember) => member.id === userId) !== -1;
    return new NormalizedResponseDTO(belongs);
  }

  @Get('/:organizationId/:teamSlug')
  @Public()
  @ApiOperation({
    summary: `Get a team`,
    description: `Allows fetching content of a specific team passing its id`,
  })
  @ApiParam({
    name: 'organizationId',
    required: true,
    description: `Id of the organization of the team to fetch`,
    schema: { type: 'string' },
  })
  @ApiParam({
    name: 'teamSlug',
    required: true,
    description: `Slug the team to fetch`,
    schema: { type: 'string' },
  })
  @ApiResponse({
    status: 200,
    description: `Team`,
    content: {
      json: {
        examples: {
          json: {
            value: new NormalizedResponseDTO<Team>(Team.createEmpty()),
          },
        },
      },
    },
  })
  @ApiResponse({
    status: 403,
    content: {
      json: {
        examples: {
          forbiddenResource: {
            value: new ForbiddenException('You are not allowed to access this team'),
          },
        },
      },
    },
  })
  @ApiResponse({
    status: 404,
    content: {
      json: {
        examples: {
          organizationNotFound: {
            value: new NotFoundException('Organization not found'),
          },
          teamNotFound: {
            value: new NotFoundException('Channel not found'),
          },
        },
      },
    },
  })
  async getTeamBySlug(@CurrentToken() token: Token, @Param('organizationId') organizationId: string, @Param('teamSlug') teamSlug: string): Promise<NormalizedResponseDTO<Team>> {
    const organization: Organization = await this.organizationsService.getOrganizationById(organizationId);
    if (!organization) {
      throw new NotFoundException(`Organization not found`);
    }
    const team: Team = await this.teamsService.getTeam({
      filter: {
        organization_id: organizationId,
        sluglified_name: teamSlug,
      },
    });
    if (!team) {
      throw new NotFoundException('Channel not found');
    }

    if (token) {
      if (!token.isGlobalAdmin()) {
        const index: number = token.permissions.teams.findIndex((teamResourcePermission: ResourcePermissions) => teamResourcePermission.id === team.id);
        if (index === -1) {
          if (team.visibility !== TeamVisibilityEnum.PUBLIC) {
            throw new ForbiddenException('You are not allowed to access this team');
          }
        }
      }
    } else {
      if (team.visibility !== TeamVisibilityEnum.PUBLIC) {
        throw new ForbiddenException('You are not allowed to access this team');
      }
    }

    let deleteSensitiveData = true;
    if (token) {
      const indexOrg: number = token.permissions.organizations.findIndex((o: ResourcePermissions) => o.id === organizationId);
      if (indexOrg !== -1) {
        deleteSensitiveData = !token.permissions.organizations[indexOrg].permissions.includes(OrganizationPermissionsEnum.ADMIN);
      } else {
        const indexTeam: number = token.permissions.teams.findIndex((resourcePermissions: ResourcePermissions) => resourcePermissions.id === team.id);
        if (indexTeam !== -1) {
          deleteSensitiveData = !token.permissions.teams[indexTeam].permissions.includes(TeamPermissionsEnum.ADMIN);
        }
      }
    }

    if (deleteSensitiveData) {
      delete team.roles;
      delete team.slackChannel;
      delete team.teamsIncomingWebhookUrl;
    }

    return new NormalizedResponseDTO(team);
  }

  @Patch('/:teamId/members/:userId')
  @ApiBearerAuth()
  @UseGuards(EmailVerifiedGuard, SolvedCaptchaGuard)
  @ApiHeader({
    name: HEADER_X_KYSO_ORGANIZATION,
    description: 'active organization (i.e: lightside)',
    required: true,
  })
  @ApiHeader({
    name: HEADER_X_KYSO_TEAM,
    description: 'active team (i.e: protected-team)',
    required: true,
  })
<<<<<<< HEAD
  @ApiNormalizedResponse({ status: 200, description: `Team matching name`, type: TeamMember })
  @Permission([TeamPermissionsEnum.EDIT])
  async addMemberToTeam(@CurrentToken() token: Token, @Param('teamId') teamId: string, @Param('userId') userId: string): Promise<NormalizedResponseDTO<TeamMember[]>> {
    const members: TeamMember[] = await this.teamsService.addMemberToTeam(teamId, userId, [PlatformRole.TEAM_READER_ROLE], token);
    return new NormalizedResponseDTO(members);
  }

  @Delete('/:teamId/members/:userId')
  @UseGuards(EmailVerifiedGuard, SolvedCaptchaGuard)
=======
>>>>>>> cbeabf31
  @ApiOperation({
    summary: `Add a member to a team`,
    description: `Allows adding a member to a team passing its name and the user's name`,
  })
  @ApiParam({
    name: 'teamId',
    required: true,
    description: `Name of the team to fetch`,
    schema: { type: 'string' },
  })
  @ApiParam({
    name: 'userId',
    required: true,
    description: `User id of the user to add`,
    schema: { type: 'string' },
  })
  @ApiResponse({
    status: 200,
    description: `Team members`,
    content: {
      json: {
        examples: {
          json: {
            value: new NormalizedResponseDTO<TeamMember[]>([TeamMember.createEmpty()]),
          },
        },
      },
    },
  })
  @ApiResponse({
    status: 403,
    content: {
      json: {
        examples: {
          forbidden: {
            value: new ForbiddenException(),
          },
          emailNotVerified: {
            value: new ForbiddenException('Email not verified'),
          },
          captchaNotSolved: {
            value: new ForbiddenException('Captcha not solved'),
          },
        },
      },
    },
  })
  @ApiResponse({
    status: 404,
    content: {
      json: {
        examples: {
          userNotFound: {
            value: new NotFoundException('User not found'),
          },
          teamNotFound: {
            value: new NotFoundException('Channel not found'),
          },
          organizationNotFound: {
            value: new NotFoundException('Organization not found'),
          },
        },
      },
    },
  })
  @ApiResponse({
    status: 409,
    content: {
      json: {
        examples: {
          forbidden: {
            value: new ConflictException('User already belongs to this team'),
          },
        },
      },
    },
  })
  @Permission([TeamPermissionsEnum.EDIT])
  async addMemberToTeam(@Param('teamId') teamId: string, @Param('userId') userId: string): Promise<NormalizedResponseDTO<TeamMember[]>> {
    const members: TeamMember[] = await this.teamsService.addMemberToTeam(teamId, userId, [PlatformRole.TEAM_READER_ROLE]);
    return new NormalizedResponseDTO(members);
  }

  @Delete('/:teamId/members/:userId')
  @ApiBearerAuth()
  @UseGuards(EmailVerifiedGuard, SolvedCaptchaGuard)
  @ApiHeader({
    name: HEADER_X_KYSO_ORGANIZATION,
    description: 'active organization (i.e: lightside)',
    required: true,
  })
  @ApiHeader({
    name: HEADER_X_KYSO_TEAM,
    description: 'active team (i.e: protected-team)',
    required: true,
  })
  @ApiOperation({
    summary: `Remove a member from a team`,
    description: `Allows removing a member from a team passing its id and the user's id`,
  })
  @ApiParam({
    name: 'teamId',
    required: true,
    description: `Id of the team to fetch`,
    schema: { type: 'string' },
  })
  @ApiParam({
    name: 'userId',
    required: true,
    description: `Id of the user to remove`,
    schema: { type: 'string' },
  })
  @ApiResponse({
    status: 200,
    description: `Team members`,
    content: {
      json: {
        examples: {
          json: {
            value: new NormalizedResponseDTO<TeamMember[]>([TeamMember.createEmpty()]),
          },
        },
      },
    },
  })
  @ApiResponse({
    status: 403,
    content: {
      json: {
        examples: {
          forbidden: {
            value: new ForbiddenException(),
          },
          emailNotVerified: {
            value: new ForbiddenException('Email not verified'),
          },
          captchaNotSolved: {
            value: new ForbiddenException('Captcha not solved'),
          },
        },
      },
    },
  })
  @ApiResponse({
    status: 404,
    content: {
      json: {
        examples: {
          userNotFound: {
            value: new NotFoundException('User not found'),
          },
          teamNotFound: {
            value: new NotFoundException('Channel not found'),
          },
          organizationNotFound: {
            value: new NotFoundException('Organization not found'),
          },
          userIsNotMember: {
            value: new NotFoundException('User is not a member of this team'),
          },
        },
      },
    },
  })
  @Permission([TeamPermissionsEnum.EDIT])
  async removeMemberFromTeam(@Param('teamId') teamId: string, @Param('userId') userId: string): Promise<NormalizedResponseDTO<TeamMember[]>> {
    const members: TeamMember[] = await this.teamsService.removeMemberFromTeam(teamId, userId);
    return new NormalizedResponseDTO(members);
  }

  @Patch('/:teamId')
  @ApiBearerAuth()
  @UseGuards(EmailVerifiedGuard, SolvedCaptchaGuard)
  @ApiHeader({
    name: HEADER_X_KYSO_ORGANIZATION,
    description: 'active organization (i.e: lightside)',
    required: true,
  })
  @ApiHeader({
    name: HEADER_X_KYSO_TEAM,
    description: 'active team (i.e: protected-team)',
    required: true,
  })
  @ApiOperation({
    summary: `Update the specified team`,
    description: `Allows updating content from the specified team`,
  })
  @ApiParam({
    name: 'teamId',
    required: true,
    description: `Id of the team to fetch`,
    schema: { type: 'string' },
  })
  @ApiBody({
    description: 'Update team',
    required: true,
    type: UpdateTeamRequest,
    examples: UpdateTeamRequest.examples(),
  })
  @ApiResponse({
    status: 200,
    description: `Updated team`,
    content: {
      json: {
        examples: {
          json: {
            value: new NormalizedResponseDTO<Team>(Team.createEmpty()),
          },
        },
      },
    },
  })
  @ApiResponse({
    status: 403,
    content: {
      json: {
        examples: {
          forbiddenResource: {
            value: new ForbiddenException('This instance of Kyso does not allow public channels'),
          },
          emailNotVerified: {
            value: new ForbiddenException('Email not verified'),
          },
          captchaNotSolved: {
            value: new ForbiddenException('Captcha not solved'),
          },
        },
      },
    },
  })
  @ApiResponse({
    status: 404,
    content: {
      json: {
        examples: {
          teamNotFound: {
            value: new NotFoundException('Channel not found'),
          },
        },
      },
    },
  })
  @Permission([TeamPermissionsEnum.EDIT])
  async updateTeam(@CurrentToken() token: Token, @Param('teamId') teamId: string, @Body() updateTeamRequest: UpdateTeamRequest): Promise<NormalizedResponseDTO<Team>> {
    const team: Team = await this.teamsService.getTeamById(teamId);
    if (!team) {
      throw new NotFoundException('Channel not found');
    }

    if (team.visibility !== updateTeamRequest.visibility && updateTeamRequest.visibility === TeamVisibilityEnum.PUBLIC) {
      // The visibility has changed to public, that means that the team will be available to everyone
      const allowPublicChannels: boolean = (await this.kysoSettingsService.getValue(KysoSettingsEnum.ALLOW_PUBLIC_CHANNELS)) === 'true';
      if (!allowPublicChannels) {
        throw new ForbiddenException('This instance of Kyso does not allow public channels');
      }
    }

    delete updateTeamRequest.id;
    delete updateTeamRequest.updated_at;
    delete updateTeamRequest.created_at;
    delete updateTeamRequest.links;
    for (const key in updateTeamRequest) {
      if (updateTeamRequest[key] === undefined) {
        delete updateTeamRequest[key];
      }
    }

    const updatedTeam: Team = await this.teamsService.updateTeam(token, { _id: new ObjectId(teamId) }, { $set: updateTeamRequest });

    if (updateTeamRequest.visibility === TeamVisibilityEnum.PRIVATE) {
      try {
        // The visibility has changed to private, that means no-one will have access to that team
        // For that reason, we will add automatically the requested user as a TEAM_ADMIN of that
        // team.
        const userId = token.id;
        await this.teamsService.addMemberToTeam(teamId, userId, [PlatformRole.TEAM_ADMIN_ROLE], token);
      } catch (ex) {
        Logger.error(`Can't add user ${token.id} to team ${teamId}`, ex);
      }
    }

    return new NormalizedResponseDTO(updatedTeam);
  }

  @Post()
  @ApiBearerAuth()
  @UseGuards(EmailVerifiedGuard, SolvedCaptchaGuard)
  @ApiHeader({
    name: HEADER_X_KYSO_ORGANIZATION,
    description: 'active organization (i.e: lightside)',
    required: true,
  })
  @ApiHeader({
    name: HEADER_X_KYSO_TEAM,
    description: 'active team (i.e: protected-team)',
    required: true,
  })
  @ApiOperation({
    summary: `Create a new team`,
    description: `Allows creating a new team`,
  })
  @ApiBody({
    description: 'Create team',
    required: true,
    type: Team,
    examples: Team.examples(),
  })
  @ApiResponse({
    status: 201,
    description: `New team`,
    content: {
      json: {
        examples: {
          json: {
            value: new NormalizedResponseDTO<Team>(Team.createEmpty()),
          },
        },
      },
    },
  })
  @ApiResponse({
    status: 403,
    content: {
      json: {
        examples: {
          forbidden: {
            value: new ForbiddenException('This instance of Kyso does not allow public channels'),
          },
          reachedLimit: {
            value: new ForbiddenException('You have reached the maximum number of teams you can create'),
          },
          emailNotVerified: {
            value: new ForbiddenException('Email not verified'),
          },
          captchaNotSolved: {
            value: new ForbiddenException('Captcha not solved'),
          },
        },
      },
    },
  })
  @ApiResponse({
    status: 404,
    content: {
      json: {
        examples: {
          orgNotFound: {
            value: new NotFoundException('Organization not found'),
          },
        },
      },
    },
  })
  @ApiResponse({
    status: 409,
    content: {
      json: {
        examples: {
          orgNotFound: {
            value: new ConflictException('There is already a user with this sluglified_name'),
          },
        },
      },
    },
  })
  @Permission([TeamPermissionsEnum.CREATE])
  async createTeam(@CurrentToken() token: Token, @Body() team: Team): Promise<NormalizedResponseDTO<Team>> {
    const newTeam: Team = await this.teamsService.createTeam(token, team);
    return new NormalizedResponseDTO(newTeam);
  }

  @Get('/:teamId/reports')
  @ApiBearerAuth()
  @ApiHeader({
    name: HEADER_X_KYSO_ORGANIZATION,
    description: 'active organization (i.e: lightside)',
    required: true,
  })
  @ApiHeader({
    name: HEADER_X_KYSO_TEAM,
    description: 'active team (i.e: protected-team)',
    required: true,
  })
  @ApiOperation({
    summary: `Get the reports of the specified team`,
    description: `Allows fetching content of a specific team passing its name`,
  })
  @ApiParam({
    name: 'teamId',
    required: true,
    description: `Id of the team to fetch`,
    schema: { type: 'string' },
  })
  @ApiResponse({
    status: 200,
    description: `Team reports`,
    content: {
      json: {
        examples: {
          json: {
            value: new NormalizedResponseDTO<Report[]>([Report.createEmpty()]),
          },
        },
      },
    },
  })
  @ApiResponse({
    status: 403,
    content: {
      json: {
        examples: {
          notMemberTeam: {
            value: new ForbiddenException('You are not a member of this team and not of the organization'),
          },
          notMemberOrgTeam: {
            value: new ForbiddenException('You are not a member of this team and not of the organization'),
          },
          readPermission: {
            value: new ForbiddenException('User does not have permission to read reports'),
          },
          privateTeam: {
            value: new ForbiddenException('You are not a member of this team'),
          },
        },
      },
    },
  })
  @ApiResponse({
    status: 404,
    content: {
      json: {
        examples: {
          teamNotFound: {
            value: new NotFoundException('Channel not found'),
          },
        },
      },
    },
  })
  @Permission([TeamPermissionsEnum.READ])
  async getReportsOfTeam(@CurrentToken() token: Token, @Param('teamId') teamId: string): Promise<NormalizedResponseDTO<Report[]>> {
    const reports: Report[] = await this.teamsService.getReportsOfTeam(token, teamId);
    return new NormalizedResponseDTO(reports);
  }

  @Patch('/:teamId/members-roles')
  @ApiBearerAuth()
  @UseGuards(EmailVerifiedGuard, SolvedCaptchaGuard)
  @ApiHeader({
    name: HEADER_X_KYSO_ORGANIZATION,
    description: 'active organization (i.e: lightside)',
    required: true,
  })
  @ApiHeader({
    name: HEADER_X_KYSO_TEAM,
    description: 'active team (i.e: protected-team)',
    required: true,
  })
  @ApiOperation({
    summary: `Add roles to members of a team`,
    description: `Allows adding a role to a member of a team passing its id`,
  })
  @ApiBody({
    description: 'Update team members',
    required: true,
    examples: {
      json: {
        value: new UpdateTeamMembersDTO([new UserRoleDTO('647f367621b67cfee31314b6', 'team-admin')]),
      },
    },
  })
  @ApiParam({
    name: 'teamId',
    required: true,
    description: `Id of the team to set user roles`,
    schema: { type: 'string' },
  })
  @ApiResponse({
    status: 200,
    description: `Updated roles of team members`,
    content: {
      json: {
        examples: {
          json: {
            value: new NormalizedResponseDTO<TeamMember[]>([TeamMember.createEmpty()]),
          },
        },
      },
    },
  })
  @ApiResponse({
    status: 403,
    content: {
      json: {
        examples: {
          forbidden: {
            value: new ForbiddenException(),
          },
          emailNotVerified: {
            value: new ForbiddenException('Email not verified'),
          },
          captchaNotSolved: {
            value: new ForbiddenException('Captcha not solved'),
          },
        },
      },
    },
  })
  @ApiResponse({
    status: 404,
    content: {
      json: {
        examples: {
          teamNotFound: {
            value: new NotFoundException('Channel not found'),
          },
          userNotFound: {
            value: new NotFoundException('User not found'),
          },
        },
      },
    },
  })
  @Permission([TeamPermissionsEnum.EDIT])
  public async UpdateTeamMembersDTORoles(@CurrentToken() token: Token, @Param('teamId') teamId: string, @Body() data: UpdateTeamMembersDTO): Promise<NormalizedResponseDTO<TeamMember[]>> {
    const teamMembers: TeamMember[] = await this.teamsService.updateTeamMembersDTORoles(token, teamId, data);
    return new NormalizedResponseDTO(teamMembers);
  }

  @Delete('/:teamId/members-roles/:userId/:role')
  @ApiBearerAuth()
  @UseGuards(EmailVerifiedGuard, SolvedCaptchaGuard)
  @ApiHeader({
    name: HEADER_X_KYSO_ORGANIZATION,
    description: 'active organization (i.e: lightside)',
    required: true,
  })
  @ApiHeader({
    name: HEADER_X_KYSO_TEAM,
    description: 'active team (i.e: protected-team)',
    required: true,
  })
  @ApiOperation({
    summary: `Remove a role from a member of a team`,
    description: `Allows removing a role from a member of a team passing its id and the user's id`,
  })
  @ApiParam({
    name: 'teamId',
    required: true,
    description: `Id of the team to fetch`,
    schema: { type: 'string' },
  })
  @ApiParam({
    name: 'userId',
    required: true,
    description: `Id of the user to remove`,
    schema: { type: 'string' },
  })
  @ApiParam({
    name: 'role',
    required: true,
    description: `Name of the role to remove`,
    schema: { type: 'string' },
  })
  @ApiResponse({
    status: 200,
    description: `Remove role of user in a team`,
    content: {
      json: {
        examples: {
          json: {
            value: new NormalizedResponseDTO<TeamMember[]>([TeamMember.createEmpty()]),
          },
        },
      },
    },
  })
  @ApiResponse({
    status: 400,
    content: {
      json: {
        examples: {
          userDontHaveRole: {
            value: new BadRequestException('User does not have this role'),
          },
        },
      },
    },
  })
  @ApiResponse({
    status: 403,
    content: {
      json: {
        examples: {
          forbidden: {
            value: new ForbiddenException(),
          },
          emailNotVerified: {
            value: new ForbiddenException('Email not verified'),
          },
          captchaNotSolved: {
            value: new ForbiddenException('Captcha not solved'),
          },
        },
      },
    },
  })
  @ApiResponse({
    status: 404,
    content: {
      json: {
        examples: {
          teamNotFound: {
            value: new NotFoundException('Team not found'),
          },
          userNotFound: {
            value: new NotFoundException('User not found'),
          },
          userIsNotMember: {
            value: new NotFoundException('User is not member of this team'),
          },
        },
      },
    },
  })
  @Permission([TeamPermissionsEnum.EDIT])
  public async removeTeamMemberRole(@Param('teamId') teamId: string, @Param('userId') userId: string, @Param('role') role: string): Promise<NormalizedResponseDTO<TeamMember[]>> {
    const teamMembers: TeamMember[] = await this.teamsService.removeTeamMemberRole(teamId, userId, role);
    return new NormalizedResponseDTO(teamMembers);
  }

  @Get('/:teamId/members/:userId')
  @ApiBearerAuth()
  @ApiOperation({
    summary: `Check if user belongs to a team`,
    description: `Allows checking if a user belongs to a team passing its team id and the user's id`,
  })
  @ApiParam({
    name: 'teamId',
    required: true,
    description: `Id of the team to fetch`,
    schema: { type: 'string' },
  })
  @ApiParam({
    name: 'userId',
    required: true,
    description: `Id of the user to check`,
    schema: { type: 'string' },
  })
  public async userBelongsToTeam(@Param('teamId') teamId: string, @Param('userId') userId: string): Promise<NormalizedResponseDTO<boolean>> {
    const belongs: boolean = await this.teamsService.userBelongsToTeam(teamId, userId);
    return new NormalizedResponseDTO(belongs);
  }

  @Post('/:teamId/profile-picture')
  @UseInterceptors(FileInterceptor('file'))
  @ApiBearerAuth()
  @UseGuards(EmailVerifiedGuard, SolvedCaptchaGuard)
  @ApiHeader({
    name: HEADER_X_KYSO_ORGANIZATION,
    description: 'active organization (i.e: lightside)',
    required: true,
  })
  @ApiHeader({
    name: HEADER_X_KYSO_TEAM,
    description: 'active team (i.e: protected-team)',
    required: true,
  })
  @ApiOperation({
    summary: `Upload a profile picture for a team`,
    description: `Allows uploading a profile picture for a team passing its id and image`,
  })
  @ApiConsumes('multipart/form-data')
  @ApiBody({
    schema: {
      type: 'object',
      properties: {
        file: {
          type: 'string',
          format: 'binary',
        },
      },
    },
  })
  @ApiParam({
    name: 'teamId',
    required: true,
    description: `Id of the team to fetch`,
    schema: { type: 'string' },
  })
  @ApiResponse({
    status: 201,
    description: `Updated team`,
    content: {
      json: {
        examples: {
          json: {
            value: new NormalizedResponseDTO<Team>(Team.createEmpty()),
          },
        },
      },
    },
  })
  @ApiResponse({
    status: 400,
    content: {
      json: {
        examples: {
          missingImage: {
            value: new BadRequestException('Missing file'),
          },
          onlyImagesAllowed: {
            value: new BadRequestException('Only image files are allowed'),
          },
        },
      },
    },
  })
  @ApiResponse({
    status: 404,
    content: {
      json: {
        examples: {
          teamNotFound: {
            value: new NotFoundException('Team not found'),
          },
        },
      },
    },
  })
  @Permission([TeamPermissionsEnum.EDIT])
  public async setProfilePicture(@CurrentToken() token: Token, @Param('teamId') teamId: string, @UploadedFile() file: Express.Multer.File): Promise<NormalizedResponseDTO<Team>> {
    if (!file) {
      throw new BadRequestException(`Missing file`);
    }
    if (file.mimetype.split('/')[0] !== 'image') {
      throw new BadRequestException(`Only image files are allowed`);
    }
    const team: Team = await this.teamsService.setProfilePicture(token, teamId, file);
    return new NormalizedResponseDTO(team);
  }

  @Delete('/:teamId/profile-picture')
  @ApiBearerAuth()
  @UseGuards(EmailVerifiedGuard, SolvedCaptchaGuard)
  @ApiHeader({
    name: HEADER_X_KYSO_ORGANIZATION,
    description: 'active organization (i.e: lightside)',
    required: true,
  })
  @ApiHeader({
    name: HEADER_X_KYSO_TEAM,
    description: 'active team (i.e: protected-team)',
    required: true,
  })
  @ApiOperation({
    summary: `Delete a profile picture for a team`,
    description: `Allows deleting a profile picture for a team passing its id`,
  })
  @ApiParam({
    name: 'teamId',
    required: true,
    description: `Id of the team to fetch`,
    schema: { type: 'string' },
  })
  @ApiResponse({
    status: 200,
    description: `Updated team`,
    content: {
      json: {
        examples: {
          json: {
            value: new NormalizedResponseDTO<Team>(Team.createEmpty()),
          },
        },
      },
    },
  })
  @ApiResponse({
    status: 403,
    content: {
      json: {
        examples: {
          forbidden: {
            value: new ForbiddenException(),
          },
          emailNotVerified: {
            value: new ForbiddenException('Email not verified'),
          },
          captchaNotSolved: {
            value: new ForbiddenException('Captcha not solved'),
          },
        },
      },
    },
  })
  @ApiResponse({
    status: 404,
    content: {
      json: {
        examples: {
          teamNotFound: {
            value: new NotFoundException('Team not found'),
          },
        },
      },
    },
  })
  public async deleteBackgroundImage(@CurrentToken() token: Token, @Param('teamId') teamId: string): Promise<NormalizedResponseDTO<Team>> {
    const team: Team = await this.teamsService.deleteProfilePicture(token, teamId);
    return new NormalizedResponseDTO(team);
  }

  @Delete('/:teamId')
  @ApiBearerAuth()
  @UseGuards(EmailVerifiedGuard, SolvedCaptchaGuard)
  @ApiHeader({
    name: HEADER_X_KYSO_ORGANIZATION,
    description: 'active organization (i.e: lightside)',
    required: true,
  })
  @ApiHeader({
    name: HEADER_X_KYSO_TEAM,
    description: 'active team (i.e: protected-team)',
    required: true,
  })
  @ApiOperation({
    summary: `Delete a team`,
    description: `Allows deleting a team passing its id`,
  })
  @ApiParam({
    name: 'teamId',
    required: true,
    description: `Id of the team to delete`,
    schema: { type: 'string' },
  })
  @ApiResponse({
    status: 200,
    description: `Deleted team`,
    content: {
      json: {
        examples: {
          json: {
            value: new NormalizedResponseDTO<Team>(Team.createEmpty()),
          },
        },
      },
    },
  })
  @ApiResponse({
    status: 403,
    content: {
      json: {
        examples: {
          forbidden: {
            value: new ForbiddenException(),
          },
          emailNotVerified: {
            value: new ForbiddenException('Email not verified'),
          },
          captchaNotSolved: {
            value: new ForbiddenException('Captcha not solved'),
          },
        },
      },
    },
  })
  @ApiResponse({
    status: 404,
    content: {
      json: {
        examples: {
          teamNotFound: {
            value: new NotFoundException('Channel not found'),
          },
        },
      },
    },
  })
  @Permission([OrganizationPermissionsEnum.ADMIN, TeamPermissionsEnum.ADMIN, TeamPermissionsEnum.DELETE])
  public async deleteTeam(@CurrentToken() token: Token, @Param('teamId') teamId: string): Promise<NormalizedResponseDTO<Team>> {
    const team: Team = await this.teamsService.deleteTeam(token, teamId);
    return new NormalizedResponseDTO(team);
  }

  // @Post(':teamId/upload-markdown-image')
  @ApiBearerAuth()
  @UseGuards(EmailVerifiedGuard, SolvedCaptchaGuard)
  @ApiParam({
    name: 'teamId',
    required: true,
    description: `id of the team that owns the image`,
    schema: { type: 'string' },
  })
  @ApiConsumes('multipart/form-data')
  @ApiBody({
    schema: {
      type: 'object',
      properties: {
        file: {
          type: 'string',
          format: 'binary',
        },
      },
    },
  })
  @ApiResponse({
    status: 201,
    description: `Url upload markdown image`,
    content: {
      json: {
        examples: {
          json: {
            value: new NormalizedResponseDTO<Team>(Team.createEmpty()),
          },
        },
      },
    },
  })
  @UseInterceptors(
    FileInterceptor('file', {
      limits: {
        fileSize: 52428800,
      },
    }),
  )
  @ApiResponse({
    status: 403,
    content: {
      json: {
        examples: {
          forbidden: {
            value: new ForbiddenException(),
          },
          emailNotVerified: {
            value: new ForbiddenException('Email not verified'),
          },
          captchaNotSolved: {
            value: new ForbiddenException('Captcha not solved'),
          },
        },
      },
    },
  })
  @ApiResponse({
    status: 400,
    content: {
      json: {
        examples: {
          missingImage: {
            value: new BadRequestException('Missing file'),
          },
          onlyImagesAllowed: {
            value: new BadRequestException('Only image files are allowed'),
          },
        },
      },
    },
  })
  public async uploadMarkdownImage(@CurrentToken() token: Token, @Param('teamId') teamId: string, @UploadedFile() file: Express.Multer.File): Promise<NormalizedResponseDTO<string>> {
    if (!file) {
      throw new BadRequestException(`Missing file`);
    }
    if (file.mimetype.split('/')[0] !== 'image') {
      throw new BadRequestException(`Only image files are allowed`);
    }
    const scsImagePath: string = await this.teamsService.uploadMarkdownImage(token.id, teamId, file);
    return new NormalizedResponseDTO(scsImagePath);
  }

  @Post('/:organizationSlug/:teamSlug/request-access')
  @ApiBearerAuth()
  @UseGuards(EmailVerifiedGuard, SolvedCaptchaGuard)
  @ApiOperation({
    summary: `Request access to a team`,
    description: `By passing the appropiate parameters you request access to a team`,
  })
  @ApiParam({
    name: 'organizationSlug',
    required: true,
    description: `Slug of the organization to fetch`,
    schema: { type: 'string' },
  })
  @ApiParam({
    name: 'teamSlug',
    required: true,
    description: `Slug of the team to fetch`,
    schema: { type: 'string' },
  })
  @ApiResponse({
    status: 201,
    description: `Request created successfully`,
    content: {
      json: {
        examples: {
          json: {
            value: new NormalizedResponseDTO<RequestAccess>(RequestAccess.createEmpty()),
          },
        },
      },
    },
  })
  @ApiResponse({
    status: 400,
    content: {
      json: {
        examples: {
          teamNotFound: {
            value: new BadRequestException('No administrator admins found for this organization'),
          },
        },
      },
    },
  })
  @ApiResponse({
    status: 403,
    content: {
      json: {
        examples: {
          forbidden: {
            value: new ForbiddenException(),
          },
          emailNotVerified: {
            value: new ForbiddenException('Email not verified'),
          },
          captchaNotSolved: {
            value: new ForbiddenException('Captcha not solved'),
          },
        },
      },
    },
  })
  @ApiResponse({
    status: 404,
    content: {
      json: {
        examples: {
          orgNotFound: {
            value: new NotFoundException('Organization not found'),
          },
          teamNotFound: {
            value: new NotFoundException('Team not found'),
          },
          userNotFound: {
            value: new NotFoundException('User not found'),
          },
        },
      },
    },
  })
  public async requestAccessToTeam(
    @CurrentToken() token: Token,
    @Param('organizationSlug') organizationSlug: string,
    @Param('teamSlug') teamSlug: string,
  ): Promise<NormalizedResponseDTO<RequestAccess>> {
    const requestAccess: RequestAccess = await this.requestAccessService.requestAccessToTeam(token.id, organizationSlug, teamSlug);
    return new NormalizedResponseDTO<RequestAccess>(requestAccess);
  }

  @Get('/:teamId/request-access/:requestAccessId/:secret/:changerId/:newStatus')
  @Public()
  @ApiOperation({
    summary: `Request access to an organization`,
    description: `By passing the appropiate parameters you request access to an organization`,
  })
  @ApiParam({
    name: 'teamId',
    required: true,
    description: `Id of the team to fetch`,
    schema: { type: 'string' },
  })
  @ApiParam({
    name: 'requestAccessId',
    required: true,
    description: `Id of the request access to fetch`,
    schema: { type: 'string' },
  })
  @ApiParam({
    name: 'secret',
    required: true,
    description: `Secret of the request access to fetch`,
    schema: { type: 'string' },
  })
  @ApiParam({
    name: 'changerId',
    required: true,
    description: `Id of the user that is changing the role of the request`,
    schema: { type: 'string' },
  })
  @ApiParam({
    name: 'newStatus',
    required: true,
    description: `New role for the user`,
    schema: { type: 'string' },
  })
  @ApiResponse({
    status: 200,
    description: `Accepted/rejected reqeust`,
    content: {
      json: {
        examples: {
          json: {
            value: new NormalizedResponseDTO<RequestAccess>(RequestAccess.createEmpty()),
          },
        },
      },
    },
  })
  @ApiResponse({
    status: 400,
    content: {
      json: {
        examples: {
          invalidRole: {
            value: new BadRequestException('Invalid role provided. Only reader and contributor roles are permitted'),
          },
          invalidUser: {
            value: new BadRequestException('Invalid user provided'),
          },
        },
      },
    },
  })
  @ApiResponse({
    status: 403,
    content: {
      json: {
        examples: {
          channelsMismatch: {
            value: new ForbiddenException('Channels identifiers mismatch'),
          },
          secretsMismatch: {
            value: new ForbiddenException('Secrets mismatch'),
          },
        },
      },
    },
  })
  @ApiResponse({
    status: 404,
    content: {
      json: {
        examples: {
          teamNotFound: {
            value: new NotFoundException('Channel not found'),
          },
        },
      },
    },
  })
  public async changeRequestAccessStatus(
    @Param('teamId') teamId: string,
    @Param('requestAccessId') requestAccessId: string,
    @Param('secret') secret: string,
    @Param('changerId') changerId: string,
    @Param('newStatus') newStatus: RequestAccessStatusEnum,
  ) {
    let role;

    switch (RequestAccessStatusEnum[newStatus]) {
      case RequestAccessStatusEnum.ACCEPTED_AS_CONTRIBUTOR:
        role = PlatformRole.TEAM_CONTRIBUTOR_ROLE.name;
        break;
      case RequestAccessStatusEnum.ACCEPTED_AS_READER:
        role = PlatformRole.TEAM_READER_ROLE.name;
        break;
      case RequestAccessStatusEnum.REJECTED:
        role = 'none';
        break;
      default:
        role = null;
        break;
    }

    if (!role) {
      throw new BadRequestException(
        `Invalid newStatus. Valid values are ${RequestAccessStatusEnum.ACCEPTED_AS_CONTRIBUTOR}, ${RequestAccessStatusEnum.ACCEPTED_AS_READER} or ${RequestAccessStatusEnum.REJECTED}`,
      );
    }

    const changeRequest: ChangeRequestAccessDTO = new ChangeRequestAccessDTO(secret, role, newStatus);

    switch (changeRequest.new_status) {
      case RequestAccessStatusEnum.ACCEPTED_AS_READER:
      case RequestAccessStatusEnum.ACCEPTED_AS_CONTRIBUTOR:
        await this.requestAccessService.acceptTeamRequest(teamId, requestAccessId, changeRequest.role, changeRequest.secret, changerId);
        return `Request accepted successfully`;
      case RequestAccessStatusEnum.REJECTED:
        await this.requestAccessService.rejectTeamRequest(teamId, requestAccessId, changeRequest.secret, changerId);
        return `Request rejected successfully`;
      default:
        throw new BadRequestException(`Status provided is invalid`);
    }
  }
}<|MERGE_RESOLUTION|>--- conflicted
+++ resolved
@@ -846,18 +846,6 @@
     description: 'active team (i.e: protected-team)',
     required: true,
   })
-<<<<<<< HEAD
-  @ApiNormalizedResponse({ status: 200, description: `Team matching name`, type: TeamMember })
-  @Permission([TeamPermissionsEnum.EDIT])
-  async addMemberToTeam(@CurrentToken() token: Token, @Param('teamId') teamId: string, @Param('userId') userId: string): Promise<NormalizedResponseDTO<TeamMember[]>> {
-    const members: TeamMember[] = await this.teamsService.addMemberToTeam(teamId, userId, [PlatformRole.TEAM_READER_ROLE], token);
-    return new NormalizedResponseDTO(members);
-  }
-
-  @Delete('/:teamId/members/:userId')
-  @UseGuards(EmailVerifiedGuard, SolvedCaptchaGuard)
-=======
->>>>>>> cbeabf31
   @ApiOperation({
     summary: `Add a member to a team`,
     description: `Allows adding a member to a team passing its name and the user's name`,
@@ -1023,8 +1011,8 @@
     },
   })
   @Permission([TeamPermissionsEnum.EDIT])
-  async removeMemberFromTeam(@Param('teamId') teamId: string, @Param('userId') userId: string): Promise<NormalizedResponseDTO<TeamMember[]>> {
-    const members: TeamMember[] = await this.teamsService.removeMemberFromTeam(teamId, userId);
+  async removeMemberFromTeam(@CurrentToken() token: Token, @Param('teamId') teamId: string, @Param('userId') userId: string): Promise<NormalizedResponseDTO<TeamMember[]>> {
+    const members: TeamMember[] = await this.teamsService.removeMemberFromTeam(teamId, userId, token);
     return new NormalizedResponseDTO(members);
   }
 
