import { forwardRef, Inject, Injectable, PreconditionFailedException } from '@nestjs/common'
import { TeamVisibilityEnum } from '../../model/enum/team-visibility.enum'
import { KysoRole } from '../../model/kyso-role.model'
import { OrganizationMemberJoin } from '../../model/organization-member-join.model'
import { Organization } from '../../model/organization.model'
import { TeamMemberJoin } from '../../model/team-member-join.model'
import { TeamMember } from '../../model/team-member.model'
import { Team } from '../../model/team.model'
import { User } from '../../model/user.model'
import { OrganizationsService } from '../organizations/organizations.service'
import { UsersService } from '../users/users.service'
import { TeamMemberMongoProvider } from './providers/mongo-team-member.provider'
import { TeamsMongoProvider } from './providers/mongo-teams.provider'

@Injectable()
export class TeamsService {
    constructor(
        private readonly organizationsService: OrganizationsService,
        private readonly provider: TeamsMongoProvider,
        private readonly teamMemberProvider: TeamMemberMongoProvider,
        private readonly organizationService: OrganizationsService,
        @Inject(forwardRef(() => UsersService))
        private readonly usersService: UsersService,
    ) {}

    async getTeam(query) {
        const teams = await this.provider.read(query)
        if (teams.length === 0) {
            return null
        }
        return teams[0]
    }

    async getTeams(query) {
        return await this.provider.read(query)
    }

    /**
     * Get all teams that are visible for the specified user
     *
     * @param user
     */
    async getTeamsVisibleForUser(userId: string): Promise<Team[]> {
        // All public teams
        const userTeamsResult = await this.getTeams({ filter: { visibility: TeamVisibilityEnum.PUBLIC } })

        // All protected teams from organizations that the user belongs
<<<<<<< HEAD
        const allUserOrganizations: OrganizationMemberJoin[] = await this.organizationService.searchMembersJoin({ filter: { member_id: userId }})
        
        for(const organizationMembership of allUserOrganizations) {
            const result = await this.getTeams({ filter: { 
                organization_id: organizationMembership.organization_id ,
                visibility: TeamVisibilityEnum.PROTECTED }
=======
        const allUserOrganizations: OrganizationMemberJoin[] = await this.organizationService.searchMembersJoin({ filter: { member_id: userId } })

        for (const organizationMembership of allUserOrganizations) {
            const result = await this.getTeam({
                $and: [{ organization_id: organizationMembership.organization_id }, { visibility: TeamVisibilityEnum.PROTECTED }],
>>>>>>> f74436b8
            })

            userTeamsResult.push(...result)
        }

        // All teams (whenever is public, private or protected) in which user is member
        const members = await this.searchMembers({ filter: { member_id: userId } })
<<<<<<< HEAD
        
        for(const m of members) {
            const result = await this.getTeam({ filter: { id: m.team_id }})
=======
        const memberTeams = []

        for (const m of members) {
            const result = await this.getTeam({ filter: { id: m.team_id } })
>>>>>>> f74436b8
            userTeamsResult.push(result)
        }

        return [...new Set(userTeamsResult)]
    }

    async searchMembers(query: any): Promise<TeamMemberJoin[]> {
        return this.teamMemberProvider.read(query) as Promise<TeamMemberJoin[]>
    }

    async addMembers(teamName: string, members: User[], roles: KysoRole[]) {
        const team: Team = await this.getTeam({ filter: { name: teamName } })
        const memberIds = members.map((x) => x.id.toString())
        const rolesToApply = roles.map((y) => y.name)

        await this.addMembersById(team.id, memberIds, rolesToApply)
    }

    async addMembersById(teamId: string, memberIds: string[], rolesToApply: string[]) {
        memberIds.forEach(async (userId: string) => {
            const member: TeamMemberJoin = new TeamMemberJoin(teamId, userId, rolesToApply, true)

            await this.teamMemberProvider.create(member)
        })
    }

    async getMembers(teamName: string) {
        const team: Team[] = await this.provider.read({ filter: { name: teamName } })

        if (team) {
            // Get all the members of this team
            const members: TeamMemberJoin[] = await this.teamMemberProvider.getMembers(team[0].id)

            // Build query object to retrieve all the users
            const user_ids = members.map((x: TeamMemberJoin) => {
                return x.member_id
            })

            // Build the query to retrieve all the users
            const filterArray = []
            user_ids.forEach((id: string) => {
                filterArray.push({ _id: id })
            })

            const filter = { filter: { $or: filterArray } }

            const users = await this.usersService.getUsers(filter)

            const usersAndRoles = users.map((u: User) => {
                // Find role for this user in members
                const thisMember: TeamMemberJoin = members.find((tm: TeamMemberJoin) => u.id.toString() === tm.member_id)

                return { ...u, roles: thisMember.role_names }
            })

            const toFinalObject = usersAndRoles.map((x) => {
                const obj: TeamMember = new TeamMember()

                obj.avatar_url = x.avatar_url
                obj.bio = x.bio
                obj.id = x.id.toString()
                obj.nickname = x.nickname
                obj.team_roles = x.roles
                obj.username = x.username
                obj.email = x.email

                return obj
            })

            return toFinalObject
        } else {
            return []
        }
    }

    async updateTeam(filterQuery, updateQuery) {
        const user = await this.provider.update(filterQuery, updateQuery)
        return user
    }

    async createTeam(team: Team) {
        // The name of this team exists?
        const exists: any[] = await this.provider.read({ filter: { name: team.name } })

        if (exists.length > 0) {
            // Exists, throw an exception
            throw new PreconditionFailedException('The name of the team must be unique')
        }

        const organization: Organization = await this.organizationsService.getOrganization({ _id: team.organization_id })
        if (!organization) {
            throw new PreconditionFailedException('The organization does not exist')
        }

        return this.provider.create(team)
    }
}<|MERGE_RESOLUTION|>--- conflicted
+++ resolved
@@ -45,20 +45,12 @@
         const userTeamsResult = await this.getTeams({ filter: { visibility: TeamVisibilityEnum.PUBLIC } })
 
         // All protected teams from organizations that the user belongs
-<<<<<<< HEAD
         const allUserOrganizations: OrganizationMemberJoin[] = await this.organizationService.searchMembersJoin({ filter: { member_id: userId }})
         
         for(const organizationMembership of allUserOrganizations) {
             const result = await this.getTeams({ filter: { 
                 organization_id: organizationMembership.organization_id ,
                 visibility: TeamVisibilityEnum.PROTECTED }
-=======
-        const allUserOrganizations: OrganizationMemberJoin[] = await this.organizationService.searchMembersJoin({ filter: { member_id: userId } })
-
-        for (const organizationMembership of allUserOrganizations) {
-            const result = await this.getTeam({
-                $and: [{ organization_id: organizationMembership.organization_id }, { visibility: TeamVisibilityEnum.PROTECTED }],
->>>>>>> f74436b8
             })
 
             userTeamsResult.push(...result)
@@ -66,16 +58,9 @@
 
         // All teams (whenever is public, private or protected) in which user is member
         const members = await this.searchMembers({ filter: { member_id: userId } })
-<<<<<<< HEAD
         
         for(const m of members) {
             const result = await this.getTeam({ filter: { id: m.team_id }})
-=======
-        const memberTeams = []
-
-        for (const m of members) {
-            const result = await this.getTeam({ filter: { id: m.team_id } })
->>>>>>> f74436b8
             userTeamsResult.push(result)
         }
 
