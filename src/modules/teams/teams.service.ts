import { forwardRef, Inject, Injectable, PreconditionFailedException } from '@nestjs/common'
import { KysoRole } from '../../model/kyso-role.model'
import { Organization } from '../../model/organization.model'
import { TeamMemberJoin } from '../../model/team-member-join.model'
import { TeamMember } from '../../model/team-member.model'
import { Team } from '../../model/team.model'
import { User } from '../../model/user.model'
<<<<<<< HEAD
import { OrganizationsService } from '../organizations/organizations.service'
import { UsersService } from '../users/users.service'
import { TeamMemberMongoProvider } from './providers/mongo-team-member.provider'
import { TeamsMongoProvider } from './providers/mongo-teams.provider'
=======
import { TeamVisibilityEnum } from '../../model/enum/team-visibility.enum'
import { OrganizationMemberMongoProvider } from '../organizations/providers/mongo-organization-member.provider'
import { OrganizationsService } from '../organizations/organizations.service'
import { OrganizationMemberJoin } from '../../model/organization-member-join.model'
>>>>>>> 19945166

@Injectable()
export class TeamsService {
    constructor(
        private readonly organizationsService: OrganizationsService,
        private readonly provider: TeamsMongoProvider,
        private readonly teamMemberProvider: TeamMemberMongoProvider,
        private readonly organizationService: OrganizationsService,
        @Inject(forwardRef(() => UsersService))
        private readonly usersService: UsersService,
    ) {}

    async getTeam(query) {
        const teams = await this.provider.read(query)
        if (teams.length === 0) {
            return null
        }
        return teams[0]
    }

    async getTeams(query) {
        return await this.provider.read(query)
    }

    /**
     * Get all teams that are visible for the specified user
     * 
     * @param user
     */
    async getTeamsVisibleForUser(userId: string): Promise<Team[]> {
        // All public teams
        const userTeamsResult = await this.getTeams({ filter: { visibility: TeamVisibilityEnum.PUBLIC } })
        
        // All protected teams from organizations that the user belongs
        const allUserOrganizations: OrganizationMemberJoin[] = await this.organizationService.searchMembersJoin({ filter: { member_id: userId }})
        
        for(const organizationMembership of allUserOrganizations) {
            const result = await this.getTeam({ $and: [
                { organization_id: organizationMembership.organization_id },
                { visibility: TeamVisibilityEnum.PROTECTED }
            ]})

            userTeamsResult.push(result)
        }

        // All teams (whenever is public, private or protected) in which user is member
        const members = await this.searchMembers({ filter: { member_id: userId } })
        const memberTeams = []
        
        for(const m of members) {
            const result = await this.getTeam({ filter: { id: m.team_id }})
            userTeamsResult.push(result)
        }

        return userTeamsResult
    }

    async searchMembers(query: any): Promise<TeamMemberJoin[]> {
        return this.teamMemberProvider.read(query) as Promise<TeamMemberJoin[]>
    }

    async addMembers(teamName: string, members: User[], roles: KysoRole[]) {
        const team: Team = await this.getTeam({ filter: { name: teamName } })
        const memberIds = members.map((x) => x.id.toString())
        const rolesToApply = roles.map((y) => y.name)

        await this.addMembersById(team.id, memberIds, rolesToApply)
    }

    async addMembersById(teamId: string, memberIds: string[], rolesToApply: string[]) {
        memberIds.forEach(async (userId: string) => {
            const member: TeamMemberJoin = new TeamMemberJoin(teamId, userId, rolesToApply, true)

            await this.teamMemberProvider.create(member)
        })
    }

    async getMembers(teamName: string) {
        const team: Team[] = await this.provider.read({ filter: { name: teamName } })

        if (team) {
            // Get all the members of this team
            const members: TeamMemberJoin[] = await this.teamMemberProvider.getMembers(team[0].id)

            // Build query object to retrieve all the users
            const user_ids = members.map((x: TeamMemberJoin) => {
                return x.member_id
            })

            // Build the query to retrieve all the users
            const filterArray = []
            user_ids.forEach((id: string) => {
                filterArray.push({ _id: id })
            })

            const filter = { filter: { $or: filterArray } }

            const users = await this.usersService.getUsers(filter)

            const usersAndRoles = users.map((u: User) => {
                // Find role for this user in members
                const thisMember: TeamMemberJoin = members.find((tm: TeamMemberJoin) => u.id.toString() === tm.member_id)

                return { ...u, roles: thisMember.role_names }
            })

            const toFinalObject = usersAndRoles.map((x) => {
                const obj: TeamMember = new TeamMember()

                obj.avatar_url = x.avatar_url
                obj.bio = x.bio
                obj.id = x.id.toString()
                obj.nickname = x.nickname
                obj.team_roles = x.roles
                obj.username = x.username
                obj.email = x.email

                return obj
            })

            return toFinalObject
        } else {
            return []
        }
    }

    async updateTeam(filterQuery, updateQuery) {
        const user = await this.provider.update(filterQuery, updateQuery)
        return user
    }

    async createTeam(team: Team) {
        // The name of this team exists?
        const exists: any[] = await this.provider.read({ filter: { name: team.name } })

        if (exists.length > 0) {
            // Exists, throw an exception
            throw new PreconditionFailedException('The name of the team must be unique')
        }

        const organization: Organization = await this.organizationsService.getOrganization({ _id: team.organization_id })
        if (!organization) {
            throw new PreconditionFailedException('The organization does not exist')
        }

        return this.provider.create(team)
    }
}<|MERGE_RESOLUTION|>--- conflicted
+++ resolved
@@ -1,21 +1,16 @@
 import { forwardRef, Inject, Injectable, PreconditionFailedException } from '@nestjs/common'
+import { TeamVisibilityEnum } from '../../model/enum/team-visibility.enum'
 import { KysoRole } from '../../model/kyso-role.model'
+import { OrganizationMemberJoin } from '../../model/organization-member-join.model'
 import { Organization } from '../../model/organization.model'
 import { TeamMemberJoin } from '../../model/team-member-join.model'
 import { TeamMember } from '../../model/team-member.model'
 import { Team } from '../../model/team.model'
 import { User } from '../../model/user.model'
-<<<<<<< HEAD
 import { OrganizationsService } from '../organizations/organizations.service'
 import { UsersService } from '../users/users.service'
 import { TeamMemberMongoProvider } from './providers/mongo-team-member.provider'
 import { TeamsMongoProvider } from './providers/mongo-teams.provider'
-=======
-import { TeamVisibilityEnum } from '../../model/enum/team-visibility.enum'
-import { OrganizationMemberMongoProvider } from '../organizations/providers/mongo-organization-member.provider'
-import { OrganizationsService } from '../organizations/organizations.service'
-import { OrganizationMemberJoin } from '../../model/organization-member-join.model'
->>>>>>> 19945166
 
 @Injectable()
 export class TeamsService {
@@ -42,21 +37,20 @@
 
     /**
      * Get all teams that are visible for the specified user
-     * 
+     *
      * @param user
      */
     async getTeamsVisibleForUser(userId: string): Promise<Team[]> {
         // All public teams
         const userTeamsResult = await this.getTeams({ filter: { visibility: TeamVisibilityEnum.PUBLIC } })
-        
+
         // All protected teams from organizations that the user belongs
-        const allUserOrganizations: OrganizationMemberJoin[] = await this.organizationService.searchMembersJoin({ filter: { member_id: userId }})
-        
-        for(const organizationMembership of allUserOrganizations) {
-            const result = await this.getTeam({ $and: [
-                { organization_id: organizationMembership.organization_id },
-                { visibility: TeamVisibilityEnum.PROTECTED }
-            ]})
+        const allUserOrganizations: OrganizationMemberJoin[] = await this.organizationService.searchMembersJoin({ filter: { member_id: userId } })
+
+        for (const organizationMembership of allUserOrganizations) {
+            const result = await this.getTeam({
+                $and: [{ organization_id: organizationMembership.organization_id }, { visibility: TeamVisibilityEnum.PROTECTED }],
+            })
 
             userTeamsResult.push(result)
         }
@@ -64,9 +58,9 @@
         // All teams (whenever is public, private or protected) in which user is member
         const members = await this.searchMembers({ filter: { member_id: userId } })
         const memberTeams = []
-        
-        for(const m of members) {
-            const result = await this.getTeam({ filter: { id: m.team_id }})
+
+        for (const m of members) {
+            const result = await this.getTeam({ filter: { id: m.team_id } })
             userTeamsResult.push(result)
         }
 
