--- conflicted
+++ resolved
@@ -12,7 +12,6 @@
 } from '@kyso-io/kyso-model'
 import { Body, Controller, Delete, Get, Param, Patch, Post, Query, Req, UseGuards } from '@nestjs/common'
 import { ApiBearerAuth, ApiBody, ApiExtraModels, ApiOperation, ApiParam, ApiResponse, ApiTags, getSchemaPath } from '@nestjs/swagger'
-import { Relations } from 'src/model/relations.model'
 import { ApiNormalizedResponse } from '../../decorators/api-normalized-response'
 import { Autowired } from '../../decorators/autowired'
 import { GenericController } from '../../generic/controller.generic'
@@ -79,17 +78,9 @@
         Object.entries(DEFAULT_GET_REPORT_FILTERS).forEach(([key, value]) => {
             if (!query.filter[key]) query.filter[key] = value
         })
-<<<<<<< HEAD
-
-        const reports = Report.fromObjectArray(await this.reportsService.getReports(query))
-        const relations = await this.relationsService.getRelations(reports)
-        res.status(200).send(new NormalizedResponse(reports, relations))
-        return
-=======
         const reports: Report[] = await this.reportsService.getReports(query)
         const relations = await this.relationsService.getRelations(reports, 'report')
         return new NormalizedResponseDTO(reports, relations)
->>>>>>> 2b29bb6e
     }
 
     @Get('/:reportId')
