--- conflicted
+++ resolved
@@ -1093,14 +1093,9 @@
         if (!report) {
             throw new PreconditionFailedException('Report not found')
         }
-<<<<<<< HEAD
         
-        const {team, organization} = await this.authService.retrieveOrgAndTeamFromSlug(organizationName, teamName);
-        
-=======
         const { team, organization } = await this.authService.retrieveOrgAndTeamFromSlug(organizationName, teamName)
 
->>>>>>> 1c842a45
         if (team.visibility !== TeamVisibilityEnum.PUBLIC) {
             const hasPermissions: boolean = AuthService.hasPermissions(token, [ReportPermissionsEnum.READ], team.id, organization.id)
             if (!hasPermissions) {
