--- conflicted
+++ resolved
@@ -287,10 +287,7 @@
         status: 200,
         description: `Comments of the specified report`,
         type: Comment,
-<<<<<<< HEAD
-=======
         isArray: true,
->>>>>>> b8c350a6
     })
     @ApiParam({
         name: 'reportOwner',
