--- conflicted
+++ resolved
@@ -643,15 +643,9 @@
             let files: string[] = await this.getFilePaths(extractedDir)
             // Remove '/reportPath' from the paths
             files = files.map((file: string) => file.replace(reportPath, ''))
-<<<<<<< HEAD
             
             const kysoIndexerApi: string = await this.kysoSettingsService.getValue(KysoSettingsEnum.KYSO_INDEXER_API_BASE_URL)          
             const pathToIndex: string = `${organization.sluglified_name}/${team.sluglified_name}/reports/${report.sluglified_name}/${version}`
-=======
-
-            const kysoIndexerApi: string = await this.kysoSettingsService.getValue(KysoSettingsEnum.KYSO_INDEXER_API_BASE_URL)
-            const pathToIndex: string = `/${organization.sluglified_name}/${team.sluglified_name}/reports/${report.sluglified_name}/${version}`
->>>>>>> c4a44c7d
 
             axios.get(`${kysoIndexerApi}/api/index?pathToIndex=${pathToIndex}`).then(
                 () => {},
@@ -800,11 +794,7 @@
             files = files.map((file: string) => file.replace(reportPath, ''))
 
             const kysoIndexerApi: string = await this.kysoSettingsService.getValue(KysoSettingsEnum.KYSO_INDEXER_API_BASE_URL)
-<<<<<<< HEAD
             const pathToIndex: string = `${organization.sluglified_name}/${team.sluglified_name}/reports/${report.sluglified_name}/${version}`    
-=======
-            const pathToIndex: string = `/${organization.sluglified_name}/${team.sluglified_name}/reports/${report.sluglified_name}/${version}`
->>>>>>> c4a44c7d
 
             axios.get(`${kysoIndexerApi}/api/index?pathToIndex=${pathToIndex}`).then(
                 () => {},
@@ -1612,11 +1602,7 @@
         tmpFiles = tmpFiles.map((file: string) => file.replace(reportPath, ''))
 
         const kysoIndexerApi: string = await this.kysoSettingsService.getValue(KysoSettingsEnum.KYSO_INDEXER_API_BASE_URL)
-<<<<<<< HEAD
         const pathToIndex: string = `${organization.sluglified_name}/${team.sluglified_name}/reports/${report.sluglified_name}/${version}`    
-=======
-        const pathToIndex: string = `/${organization.sluglified_name}/${team.sluglified_name}/reports/${report.sluglified_name}/${version}`
->>>>>>> c4a44c7d
 
         axios.get(`${kysoIndexerApi}/api/index?pathToIndex=${pathToIndex}`).then(
             () => {},
