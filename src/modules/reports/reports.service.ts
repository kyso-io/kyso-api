import { DeleteObjectCommand, GetObjectCommand, PutObjectCommand, S3Client } from '@aws-sdk/client-s3'
import {
    Comment,
    CreateKysoReportDTO,
    CreateReportDTO,
    CreateUIReportDTO,
    File,
    GithubBranch,
    GithubCommit,
    GithubFileHash,
    GithubRepository,
    GlobalPermissionsEnum,
    KysoConfigFile,
    LoginProviderEnum,
    PinnedReport,
    Report,
    ReportDTO,
    ReportPermissionsEnum,
    ReportStatus,
    RepositoryProvider,
    ResourcePermissions,
    StarredReport,
    Tag,
    Team,
    Token,
    TokenPermissions,
    UpdateReportRequestDTO,
    User,
    UserAccount,
} from '@kyso-io/kyso-model'
import { EntityEnum } from '@kyso-io/kyso-model/dist/enums/entity.enum'
import { MailerService } from '@nestjs-modules/mailer'
import { Injectable, Logger, NotFoundException, PreconditionFailedException, Provider } from '@nestjs/common'
import { Octokit } from '@octokit/rest'
import * as AdmZip from 'adm-zip'
import axios, { AxiosResponse } from 'axios'
import { lstatSync, readFileSync, rmSync, statSync, unlinkSync, writeFileSync } from 'fs'
import * as glob from 'glob'
import * as jsYaml from 'js-yaml'
import { extname } from 'path'
import * as sha256File from 'sha256-file'
import { Readable } from 'stream'
import { v4 as uuidv4 } from 'uuid'
import { Autowired } from '../../decorators/autowired'
import { AutowiredService } from '../../generic/autowired.generic'
import { NotFoundError } from '../../helpers/errorHandling'
import slugify from '../../helpers/slugify'
import { Validators } from '../../helpers/validators'
import { AuthService } from '../auth/auth.service'
import { PlatformRoleService } from '../auth/platform-role.service'
import { UserRoleService } from '../auth/user-role.service'
import { BitbucketReposService } from '../bitbucket-repos/bitbucket-repos.service'
import { CommentsService } from '../comments/comments.service'
import { GithubReposService } from '../github-repos/github-repos.service'
import { KysoSettingsEnum } from '../kyso-settings/enums/kyso-settings.enum'
import { KysoSettingsService } from '../kyso-settings/kyso-settings.service'
import { OrganizationsService } from '../organizations/organizations.service'
import { TagsService } from '../tags/tags.service'
import { TeamsService } from '../teams/teams.service'
import { UsersService } from '../users/users.service'
import { LocalReportsService } from './local-reports.service'
import { FilesMongoProvider } from './providers/mongo-files.provider'
import { PinnedReportsMongoProvider } from './providers/mongo-pinned-reports.provider'
import { ReportsMongoProvider } from './providers/mongo-reports.provider'
import { StarredReportsMongoProvider } from './providers/mongo-starred-reports.provider'

function factory(service: ReportsService) {
    return service
}

export function createProvider(): Provider<ReportsService> {
    return {
        provide: `${ReportsService.name}`,
        useFactory: (service) => factory(service),
        inject: [ReportsService],
    }
}

@Injectable()
export class ReportsService extends AutowiredService {
    @Autowired({ typeName: 'UsersService' })
    private usersService: UsersService

    @Autowired({ typeName: 'TeamsService' })
    private teamsService: TeamsService

    @Autowired({ typeName: 'GithubReposService' })
    private githubReposService: GithubReposService

    @Autowired({ typeName: 'LocalReportsService' })
    private localReportsService: LocalReportsService

    @Autowired({ typeName: 'CommentsService' })
    private commentsService: CommentsService

    @Autowired({ typeName: 'TagsService' })
    private tagsService: TagsService

    @Autowired({ typeName: 'OrganizationsService' })
    private organizationsService: OrganizationsService

    @Autowired({ typeName: 'BitbucketReposService' })
    private bitbucketReposService: BitbucketReposService

<<<<<<< HEAD
    @Autowired({ typeName: 'UserRoleService' })
    public userRoleService: UserRoleService

    @Autowired({ typeName: 'PlatformRoleService' })
    public platformRoleService: PlatformRoleService
=======
    @Autowired({ typeName: 'KysoSettingsService' })
    private kysoSettingsService: KysoSettingsService
>>>>>>> e8b61369

    constructor(
        private readonly mailerService: MailerService,
        private readonly provider: ReportsMongoProvider,
        private readonly pinnedReportsMongoProvider: PinnedReportsMongoProvider,
        private readonly starredReportsMongoProvider: StarredReportsMongoProvider,
        private readonly filesMongoProvider: FilesMongoProvider,
    ) {
        super()
    }

    private async getS3Client(): Promise<S3Client> {
        const awsRegion = await this.kysoSettingsService.getValue(KysoSettingsEnum.AWS_REGION)
        const awsAccessKey = await this.kysoSettingsService.getValue(KysoSettingsEnum.AWS_ACCESS_KEY_ID)
        const awsSecretAccessKey = await this.kysoSettingsService.getValue(KysoSettingsEnum.AWS_SECRET_ACCESS_KEY)

        return new S3Client({
            region: awsRegion,
            credentials: {
                accessKeyId: awsAccessKey,
                secretAccessKey: awsSecretAccessKey,
            },
        })
    }

    public async getReports(query): Promise<Report[]> {
        return this.provider.read(query)
    }

    async getReport(query: any): Promise<Report> {
        const reports: Report[] = await this.provider.read(query)
        if (reports.length === 0) {
            return null
        }
        return reports[0]
    }

    public async getReportById(reportId: string): Promise<Report> {
        const reports: Report[] = await this.provider.read({ filter: { _id: this.provider.toObjectId(reportId) } })
        return reports.length === 1 ? reports[0] : null
    }

    public async createReport(userId: string, createReportDto: CreateReportDTO): Promise<Report> {
        Logger.log(`Creating report ${createReportDto.name} by user ${userId}`)
        if (!Validators.isValidReportName(createReportDto.name)) {
            Logger.error(`Report name can only consist of letters, numbers, '_' and '-'.`)
            throw new PreconditionFailedException({
                message: `Report name can only consist of letters, numbers, '_' and '-'.`,
            })
        }

        const user: User = await this.usersService.getUserById(userId)
        Logger.log(`Fetched user ${user.username}`)
        // Check if team exists
        const team: Team = await this.teamsService.getTeamById(createReportDto.team_id)
        Logger.log(`Fetched team ${team.sluglified_name}`)

        if (!team) {
            Logger.error("The specified team couldn't be found")
            throw new PreconditionFailedException("The specified team couldn't be found")
        }

        createReportDto.name = slugify(createReportDto.name)

        // Check if exists a report with this name
        const reports: Report[] = await this.getReports({
            filter: {
                sluglified_name: createReportDto.name,
                team_id: team.id,
            },
        })

        if (reports.length > 0) {
            Logger.error(`A report with name ${createReportDto.name} already exists in this team. Please choose another name`)
            throw new PreconditionFailedException({
                message: `A report with name ${createReportDto.name} already exists in this team. Please choose another name`,
            })
        }

        createReportDto.path = (createReportDto.path || '').replace(/^[.]\//, '')
        let kysoConfigFile: KysoConfigFile = null
        if (createReportDto.provider === RepositoryProvider.GITHUB) {
            const userAccount: UserAccount = user.accounts.find((account: UserAccount) => account.type === LoginProviderEnum.GITHUB)
            if (!userAccount) {
                Logger.error('User does not have a github account')
                throw new PreconditionFailedException('User does not have a github account')
            }
            const githubRepository: GithubRepository = await this.githubReposService.getGithubRepository(
                userAccount.accessToken,
                userAccount.username,
                createReportDto.name,
            )
            Logger.log(`Got github repository ${githubRepository.name}`, ReportsService.name)
            kysoConfigFile = await this.githubReposService.getConfigFile(
                userAccount.accessToken,
                createReportDto.path,
                userAccount.username,
                createReportDto.name,
                createReportDto.default_branch,
            )
            if (!kysoConfigFile) {
                throw new PreconditionFailedException(`The specified repository doesn't contain a Kyso config file`)
            }
        }

        const report: Report = new Report(
            createReportDto.name,
            null,
            null,
            createReportDto.provider,
            createReportDto.name,
            createReportDto.username_provider,
            createReportDto.default_branch,
            createReportDto.path,
            1,
            false,
            kysoConfigFile ? kysoConfigFile.description : createReportDto.description,
            user.id,
            team.id,
            createReportDto.title,
            [],
            null,
            false,
            false,
            kysoConfigFile && kysoConfigFile.main ? kysoConfigFile.main : null,
        )
        Logger.log('Creating report')
        return this.provider.create(report)
    }

    public async updateReport(userId: string, reportId: string, updateReportRequestDTO: UpdateReportRequestDTO): Promise<Report> {
        Logger.log(`Updating report ${reportId}`)

        const report: Report = await this.getReportById(reportId)
        if (!report) {
            throw new NotFoundError({ message: 'The specified report could not be found' })
        }
        const author_ids: string[] = [...report.author_ids]
        if (author_ids.indexOf(userId) === -1) {
            author_ids.push(userId)
        }
        return this.provider.update({ _id: this.provider.toObjectId(report.id) }, { $set: { ...updateReportRequestDTO, author_ids } })
    }

    public async deleteReport(reportId: string): Promise<Report> {
        const s3Bucket = await this.kysoSettingsService.getValue(KysoSettingsEnum.AWS_S3_BUCKET)

        const report: Report = await this.getReportById(reportId)
        if (!report) {
            throw new NotFoundError({ message: 'The specified report could not be found' })
        }

        // Delete all comments
        await this.commentsService.deleteReportComments(reportId)

        // Delete relations with tags
        await this.tagsService.removeTagRelationsOfEntity(reportId)

        // Delete relations with pinned reports
        await this.pinnedReportsMongoProvider.deleteMany({ report_id: reportId })

        // Delete relations with starred reports
        await this.starredReportsMongoProvider.deleteMany({ report_id: reportId })

        const s3Client: S3Client = await this.getS3Client()

        // Delete report files in S3
        const reportFiles: File[] = await this.filesMongoProvider.read({ filter: { report_id: report.id } })
        for (const file of reportFiles) {
            if (file?.path_s3 && file.path_s3.length > 0) {
                Logger.log(`Report '${report.sluglified_name}': deleting file ${file.name} in S3...`, ReportsService.name)
                const deleteObjectCommand: DeleteObjectCommand = new DeleteObjectCommand({
                    Bucket: s3Bucket,
                    Key: file.path_s3,
                })
                await s3Client.send(deleteObjectCommand)
            }
        }

        // Delete files
        await this.filesMongoProvider.deleteMany({ report_id: reportId })

        await this.provider.deleteOne({ _id: this.provider.toObjectId(reportId) })
        return report
    }

    public async getBranches(userId: string, reportId: string): Promise<GithubBranch[]> {
        const report: Report = await this.getReportById(reportId)
        if (!report) {
            throw new PreconditionFailedException('The specified report could not be found')
        }
        const user: User = await this.usersService.getUserById(userId)
        let userAccount: UserAccount = null
        switch (report.provider) {
            case RepositoryProvider.KYSO:
            case RepositoryProvider.KYSO_CLI:
                return this.localReportsService.getReportVersions(report.id)
            case RepositoryProvider.GITHUB:
                userAccount = user.accounts.find((account: UserAccount) => account.type === LoginProviderEnum.GITHUB)
                if (!userAccount) {
                    throw new PreconditionFailedException('User does not have a github account')
                }
                return this.githubReposService.getBranches(userAccount.accessToken, userAccount.username, report.name_provider)
            case RepositoryProvider.BITBUCKET:
                userAccount = user.accounts.find((account: UserAccount) => account.type === LoginProviderEnum.BITBUCKET)
                if (!userAccount) {
                    throw new PreconditionFailedException('User does not have a bitbucket account')
                }
                return this.bitbucketReposService.getBranches(userAccount.accessToken, report.name_provider)
            default:
                return []
        }
    }

    public async getCommits(userId: string, reportId: string, branch: string): Promise<GithubCommit[]> {
        const report: Report = await this.getReportById(reportId)
        if (!report) {
            throw new PreconditionFailedException('The specified report could not be found')
        }
        const user: User = await this.usersService.getUserById(userId)
        let userAccount: UserAccount = null
        switch (report.provider) {
            case RepositoryProvider.KYSO:
            case RepositoryProvider.KYSO_CLI:
                throw new PreconditionFailedException({
                    message: 'This functionality is not available in S3',
                })
            case RepositoryProvider.GITHUB:
                userAccount = user.accounts.find((account: UserAccount) => account.type === LoginProviderEnum.GITHUB)
                if (!userAccount) {
                    throw new PreconditionFailedException('User does not have a github account')
                }
                return this.githubReposService.getCommits(userAccount.accessToken, userAccount.username, report.name_provider, branch)
            case RepositoryProvider.BITBUCKET:
                userAccount = user.accounts.find((account: UserAccount) => account.type === LoginProviderEnum.BITBUCKET)
                if (!userAccount) {
                    throw new PreconditionFailedException('User does not have a bitbucket account')
                }
                return this.bitbucketReposService.getCommits(userAccount.accessToken, report.name_provider, branch)
        }
    }

    public async getReportTree(userId: string, reportId: string, branch: string, path: string): Promise<GithubFileHash | GithubFileHash[]> {
        const report: Report = await this.getReportById(reportId)
        if (!report) {
            throw new NotFoundError({ message: 'The specified report could not be found' })
        }
        const user: User = await this.usersService.getUserById(userId)
        let userAccount: UserAccount = null
        switch (report.provider) {
            case RepositoryProvider.KYSO:
            case RepositoryProvider.KYSO_CLI:
                return this.getKysoReportTree(report.id, path)
            case RepositoryProvider.GITHUB:
                userAccount = user.accounts.find((account: UserAccount) => account.type === LoginProviderEnum.GITHUB)
                if (!userAccount) {
                    throw new PreconditionFailedException('User does not have a github account')
                }
                return this.githubReposService.getFileHash(userAccount.accessToken, path, userAccount.username, report.name_provider, branch)
            case RepositoryProvider.BITBUCKET:
                userAccount = user.accounts.find((account: UserAccount) => account.type === LoginProviderEnum.BITBUCKET)
                if (!userAccount) {
                    throw new PreconditionFailedException('User does not have a bitbucket account')
                }
                const result = await this.bitbucketReposService.getRootFilesAndFoldersByCommit(
                    userAccount.accessToken,
                    report.name_provider,
                    branch,
                    path,
                    null,
                )
                return result?.data ? result.data : []
            default:
                return null
        }
    }

    public async getReportFileContent(userId: string, reportId: string, hash: string, filePath: string): Promise<Buffer> {
        const report: Report = await this.getReportById(reportId)
        if (!report) {
            throw new PreconditionFailedException('The specified report could not be found')
        }
        const user: User = await this.usersService.getUserById(userId)
        let userAccount: UserAccount = null
        switch (report.provider) {
            case RepositoryProvider.KYSO:
            case RepositoryProvider.KYSO_CLI:
                return this.getKysoFileContent(report.id, hash)
            case RepositoryProvider.GITHUB:
                userAccount = user.accounts.find((account: UserAccount) => account.type === LoginProviderEnum.GITHUB)
                if (!userAccount) {
                    throw new PreconditionFailedException('User does not have a github account')
                }
                return this.githubReposService.getFileContent(userAccount.accessToken, hash, userAccount.username, report.name_provider)
            case RepositoryProvider.BITBUCKET:
                userAccount = user.accounts.find((account: UserAccount) => account.type === LoginProviderEnum.BITBUCKET)
                if (!userAccount) {
                    throw new PreconditionFailedException('User does not have a bitbucket account')
                }
                return this.bitbucketReposService.getFileContent(userAccount.accessToken, report.name_provider, hash, filePath)
            default:
                return null
        }
    }

    public async toggleGlobalPin(reportId: string): Promise<Report> {
        const report: Report = await this.getReportById(reportId)
        if (!report) {
            throw new NotFoundError({ message: 'The specified report could not be found' })
        }
        return this.provider.update({ _id: this.provider.toObjectId(report.id) }, { $set: { pin: !report.pin } })
    }

    public async toggleUserPin(userId: string, reportId: string): Promise<Report> {
        const pinnedReports: PinnedReport[] = await this.pinnedReportsMongoProvider.read({
            filter: {
                user_id: userId,
                report_id: reportId,
            },
        })
        if (pinnedReports.length === 0) {
            await this.pinnedReportsMongoProvider.create({
                user_id: userId,
                report_id: reportId,
            })
        } else {
            const pinnedReport: PinnedReport = pinnedReports[0]
            await this.pinnedReportsMongoProvider.deleteOne({ _id: this.provider.toObjectId(pinnedReport.id) })
        }
        return this.getReportById(reportId)
    }

    public async toggleUserStar(userId: string, reportId: string): Promise<Report> {
        const starredReports: StarredReport[] = await this.starredReportsMongoProvider.read({
            filter: {
                user_id: userId,
                report_id: reportId,
            },
        })
        if (starredReports.length === 0) {
            await this.starredReportsMongoProvider.create({
                user_id: userId,
                report_id: reportId,
            })
        } else {
            const pinnedReport: StarredReport = starredReports[0]
            await this.starredReportsMongoProvider.deleteOne({ _id: this.provider.toObjectId(pinnedReport.id) })
        }
        return this.getReportById(reportId)
    }

    public async reportModelToReportDTO(report: Report, userId: string): Promise<ReportDTO> {
        let pinnedReport: StarredReport[] = []
        if (userId) {
            pinnedReport = await this.pinnedReportsMongoProvider.read({
                filter: {
                    user_id: userId,
                    report_id: report.id,
                },
            })
        }
        const userPin = pinnedReport.length > 0
        const numberOfStars: number = await this.starredReportsMongoProvider.count({ filter: { report_id: report.id } })
        let starredReport: StarredReport[] = []
        if (userId) {
            starredReport = await this.starredReportsMongoProvider.read({
                filter: {
                    user_id: userId,
                    report_id: report.id,
                },
            })
        }
        const markAsStar: boolean = starredReport.length > 0
        const comments: Comment[] = await this.commentsService.getComments({ filter: { report_id: report.id } })
        const tags: Tag[] = await this.tagsService.getTagsOfEntity(report.id, EntityEnum.REPORT)
        return new ReportDTO(
            report.id,
            report.created_at,
            report.updated_at,
            report?.links ? (report.links as any) : null,
            report.sluglified_name,
            report.report_type,
            report.views,
            report.provider,
            report.name_provider,
            report.pin,
            userPin,
            numberOfStars,
            markAsStar,
            comments.length,
            tags.map((tag: Tag) => tag.name),
            report.description,
            report.user_id,
            comments,
            report.team_id,
            report.title,
            report.author_ids,
            report.status,
            report.preview_picture,
            report.show_code,
            report.show_output,
            report.main_file,
        )
    }

    public async getPinnedReportsForUser(userId: string): Promise<Report[]> {
        const pinnedReports: PinnedReport[] = await this.pinnedReportsMongoProvider.read({
            filter: {
                user_id: userId,
            },
        })
        return this.getReports({
            filter: { _id: { $in: pinnedReports.map((pinnedReport: PinnedReport) => this.provider.toObjectId(pinnedReport.report_id)) } },
        })
    }

    public async deleteStarredReportsByUser(userId: string): Promise<void> {
        await this.starredReportsMongoProvider.deleteMany({ user_id: userId })
    }

    public async deletePinnedReportsByUser(userId: string): Promise<void> {
        await this.pinnedReportsMongoProvider.deleteMany({ user_id: userId })
    }

    public async increaseViews(filter: any): Promise<void> {
        await this.provider.update(filter, { $inc: { views: 1 } })
    }

    public async createKysoReport(userId: string, createKysoReportDTO: CreateKysoReportDTO, files: Express.Multer.File[]): Promise<Report> {
        Logger.log('Creating report')
        const user: User = await this.usersService.getUserById(userId)
        Logger.log(`By user: ${user.email}`)
        const isGlobalAdmin: boolean = user.global_permissions.includes(GlobalPermissionsEnum.GLOBAL_ADMIN)
        Logger.log(`is global admin?: ${isGlobalAdmin}`)

        const kysoFiles: Express.Multer.File[] = files.filter(
            (file: Express.Multer.File) =>
                file.originalname.endsWith('kyso.json') || file.originalname.endsWith('kyso.yaml') || file.originalname.endsWith('kyso.yml'),
        )

        if (kysoFiles.length === 0) {
            Logger.error(`No kyso file provided`)
            throw new PreconditionFailedException('No kyso file provided')
        }

        const team: Team = await this.teamsService.getTeam({ filter: { sluglified_name: createKysoReportDTO.team } })
        Logger.log(`Team: ${team.sluglified_name}`)
        if (!team) {
            Logger.error(`Team ${createKysoReportDTO.team} does not exist`)
            throw new PreconditionFailedException(`Team ${createKysoReportDTO.team} does not exist`)
        }
        const userHasPermission: boolean = await this.checkCreateReportPermission(userId, createKysoReportDTO.team)
        if (!userHasPermission) {
            Logger.error(`User ${user.username} does not have permission to create report in team ${createKysoReportDTO.team}`)
            throw new PreconditionFailedException(`User ${user.username} does not have permission to create report in team ${createKysoReportDTO.team}`)
        }

        const name: string = slugify(createKysoReportDTO.title)
        const reports: Report[] = await this.provider.read({ filter: { sluglified_name: name, team_id: team.id } })
        const reportFiles: File[] = []
        let report: Report = null
        if (reports.length > 0) {
            // Existing report
            report = reports[0]
            Logger.log(`Report '${report.id} ${report.sluglified_name}': Checking files...`, ReportsService.name)
            // Get all files of the report
            const reportFilesDb: File[] = await this.filesMongoProvider.read({ filter: { report_id: report.id }, sort: { version: -1 } })
            for (let i = 0; i < files.length; i++) {
                const originalName: string = createKysoReportDTO.original_names[i]
                const sha: string = createKysoReportDTO.original_shas[i]
                const size: number = parseInt(createKysoReportDTO.original_sizes[i], 10)
                const path_s3 = `${uuidv4()}_${sha}_${originalName}.zip`
                let reportFile: File = reportFilesDb.find((reportFile: File) => reportFile.name === originalName)
                if (reportFile) {
                    reportFile = new File(report.id, originalName, path_s3, size, sha, reportFile.version + 1)
                    Logger.log(`Report '${report.sluglified_name}': file ${reportFile.name} new version ${reportFile.version}`, ReportsService.name)
                } else {
                    reportFile = new File(report.id, originalName, path_s3, size, sha, 1)
                    Logger.log(`Report '${report.sluglified_name}': new file ${reportFile.name}`, ReportsService.name)
                }
                reportFile = await this.filesMongoProvider.create(reportFile)
                reportFiles.push(reportFile)
            }
        } else {
            Logger.log(`Creating new report '${name}'`, ReportsService.name)
            // New report
            report = new Report(
                name,
                null,
                null,
                RepositoryProvider.KYSO_CLI,
                name,
                null,
                null,
                null,
                0,
                false,
                createKysoReportDTO.description,
                userId,
                team.id,
                createKysoReportDTO.title,
                [],
                null,
                false,
                false,
                createKysoReportDTO.main_file || null,
            )
            report.report_type = 'kyso-cli'
            report = await this.provider.create(report)
            for (let i = 0; i < files.length; i++) {
                const originalName: string = createKysoReportDTO.original_names[i]
                const sha: string = createKysoReportDTO.original_shas[i]
                const size: number = parseInt(createKysoReportDTO.original_sizes[i], 10)
                const path_s3 = `${uuidv4()}_${sha}_${originalName}.zip`
                let file: File = new File(report.id, originalName, path_s3, size, sha, 1)
                file = await this.filesMongoProvider.create(file)
                reportFiles.push(file)
            }
        }

        await this.checkReportTags(report.id, createKysoReportDTO.tags)

        new Promise<void>(async () => {
            Logger.log(`Report '${report.id} ${report.sluglified_name}': Uploading files to S3...`, ReportsService.name)
            const s3Bucket = await this.kysoSettingsService.getValue(KysoSettingsEnum.AWS_S3_BUCKET)
            const s3Client: S3Client = await this.getS3Client()
            for (let i = 0; i < files.length; i++) {
                const reportFile: File = reportFiles.find((reportFile: File) => reportFile.name === createKysoReportDTO.original_names[i])
                Logger.log(`Report '${report.sluglified_name}': uploading file '${reportFile.name}' to S3...`, ReportsService.name)
                await s3Client.send(
                    new PutObjectCommand({
                        Bucket: s3Bucket,
                        Key: reportFile.path_s3,
                        Body: files[i].buffer,
                    }),
                )
                Logger.log(`Report '${report.sluglified_name}': uploaded file '${reportFile.name}' to S3 with key '${reportFile.path_s3}'`, ReportsService.name)
            }
            report = await this.provider.update({ _id: this.provider.toObjectId(report.id) }, { $set: { status: ReportStatus.Imported } })
            Logger.log(`Report '${report.id} ${report.sluglified_name}' imported`, ReportsService.name)
        })

        return report
    }

    public async createUIReport(userId: string, createUIReportDTO: CreateUIReportDTO, files: any[]): Promise<Report> {
        const user: User = await this.usersService.getUserById(userId)
<<<<<<< HEAD
=======
        const isGlobalAdmin: boolean = user.global_permissions.includes(GlobalPermissionsEnum.GLOBAL_ADMIN)
        const s3Bucket = await this.kysoSettingsService.getValue(KysoSettingsEnum.AWS_S3_BUCKET)

        const organization: Organization = await this.organizationsService.getOrganization({ filter: { sluglified_name: createUIReportDTO.organization } })
        if (!organization) {
            throw new PreconditionFailedException(`Organization ${createUIReportDTO.organization} does not exist`)
        }

        const userBelongsToOrganization: boolean = await this.organizationsService.userBelongsToOrganization(user.id, organization.id)
        if (!isGlobalAdmin && !userBelongsToOrganization) {
            throw new PreconditionFailedException(`User ${user.display_name} is not a member of organization ${createUIReportDTO.organization}`)
        }
>>>>>>> e8b61369

        const team: Team = await this.teamsService.getTeam({ filter: { sluglified_name: createUIReportDTO.team } })
        Logger.log(`Team: ${team.sluglified_name}`)
        if (!team) {
            Logger.error(`Team ${createUIReportDTO.team} does not exist`)
            throw new PreconditionFailedException(`Team ${createUIReportDTO.team} does not exist`)
        }
        const userHasPermission: boolean = await this.checkCreateReportPermission(userId, createUIReportDTO.team)
        if (!userHasPermission) {
            Logger.error(`User ${user.username} does not have permission to create report in team ${createUIReportDTO.team}`)
            throw new PreconditionFailedException(`User ${user.username} does not have permission to create report in team ${createUIReportDTO.team}`)
        }

        const sluglified_name: string = slugify(createUIReportDTO.title)
        const reports: Report[] = await this.provider.read({ filter: { sluglified_name, team_id: team.id } })
<<<<<<< HEAD
        const s3Client: S3Client = this.getS3Client()
        let kysoConfigFile: KysoConfigFile = null
        for (let i = 0; i < files.length; i++) {
            const originalName: string = files[i].originalname
            if (originalName.endsWith('kyso.json')) {
                const localFilePath = `/tmp/${uuidv4()}_${originalName}`
                try {
                    writeFileSync(localFilePath, files[i].buffer)
                    kysoConfigFile = JSON.parse(readFileSync(localFilePath).toString())
                    unlinkSync(localFilePath)
                    break
                } catch (e: any) {
                    unlinkSync(localFilePath)
                    Logger.error(`An error occurred parsing kyso.json`, e, ReportsService.name)
                    throw new PreconditionFailedException(`An error occurred parsing kyso.json`)
                }
            } else if (originalName.endsWith('kyso.yml') || originalName.endsWith('kyso.yaml')) {
                const localFilePath = `/tmp/${uuidv4()}_${originalName}`
                try {
                    writeFileSync(localFilePath, files[i].buffer)
                    kysoConfigFile = jsYaml.load(readFileSync(localFilePath).toString()) as KysoConfigFile
                    unlinkSync(localFilePath)
                    break
                } catch (e: any) {
                    unlinkSync(localFilePath)
                    Logger.error(`An error occurred parsing kyso.{yml,yaml}`, e, ReportsService.name)
                    throw new PreconditionFailedException(`An error occurred parsing kyso.{yml,yaml}`)
                }
            }
        }
        if (!kysoConfigFile) {
            Logger.error(`No kyso.{yml,yaml,json} file found`, ReportsService.name)
            throw new PreconditionFailedException(`No kyso.{yml,yaml,json} file found`)
        }

=======
        const s3Client: S3Client = await this.getS3Client()
>>>>>>> e8b61369
        let report: Report = null
        if (reports.length > 0) {
            // Existing report
            report = reports[0]
            report = await this.provider.update({ _id: this.provider.toObjectId(report.id) }, { $set: { status: ReportStatus.Processing } })
            Logger.log(`Report '${report.id} ${report.sluglified_name}': Checking files...`, ReportsService.name)
            new Promise<void>(async () => {
                // Get all files of the report
                const reportFilesDb: File[] = await this.filesMongoProvider.read({ filter: { report_id: report.id }, sort: { version: -1 } })
                for (let i = 0; i < files.length; i++) {
                    const zip = new AdmZip()
                    const originalName: string = files[i].originalname
                    zip.addFile(originalName, files[i].buffer)
                    const localFilePath = `/tmp/${report.id}_${originalName}`
                    writeFileSync(localFilePath, files[i].buffer)
                    const sha: string = sha256File(localFilePath)
                    unlinkSync(localFilePath)
                    const size: number = files[i].size
                    const path_s3 = `${uuidv4()}_${sha}_${originalName}.zip`
                    let reportFile: File = reportFilesDb.find((reportFile: File) => reportFile.name === originalName)
                    if (reportFile) {
                        reportFile = new File(report.id, originalName, path_s3, size, sha, reportFile.version + 1)
                        Logger.log(`Report '${report.sluglified_name}': file ${reportFile.name} new version ${reportFile.version}`, ReportsService.name)
                    } else {
                        reportFile = new File(report.id, originalName, path_s3, size, sha, 1)
                        Logger.log(`Report '${report.sluglified_name}': new file ${reportFile.name}`, ReportsService.name)
                    }
                    reportFile = await this.filesMongoProvider.create(reportFile)
                    Logger.log(`Report '${report.sluglified_name}': uploading file '${reportFile.name}' to S3...`, ReportsService.name)
                    await s3Client.send(
                        new PutObjectCommand({
                            Bucket: s3Bucket,
                            Key: path_s3,
                            Body: zip.toBuffer(),
                        }),
                    )
                    Logger.log(
                        `Report '${report.sluglified_name}': uploaded file '${report.sluglified_name}' to S3 with key '${reportFile.path_s3}'`,
                        ReportsService.name,
                    )
                }
                report = await this.provider.update({ _id: this.provider.toObjectId(report.id) }, {
                    $set: {
                        status: ReportStatus.Imported,
                        main_file: kysoConfigFile.main || report.main_file,
                    }
                })
                Logger.log(`Report '${report.id} ${report.sluglified_name}' imported`, ReportsService.name)
            })
        } else {
            Logger.log(`Creating new report '${sluglified_name}'`, ReportsService.name)
            // New report
            report = new Report(
                sluglified_name,
                null,
                null,
                RepositoryProvider.KYSO,
                sluglified_name,
                null,
                null,
                null,
                0,
                false,
                createUIReportDTO.description,
                userId,
                team.id,
                createUIReportDTO.title,
                [],
                null,
                false,
                false,
                kysoConfigFile.main,
            )
            report.report_type = 'kyso'
            report = await this.provider.create(report)
            new Promise<void>(async () => {
                for (let i = 0; i < files.length; i++) {
                    const zip = new AdmZip()
                    const originalName: string = files[i].originalname
                    zip.addFile(originalName, files[i].buffer)
                    const localFilePath = `/tmp/${report.id}_${originalName}`
                    writeFileSync(localFilePath, files[i].buffer)
                    const sha: string = sha256File(localFilePath)
                    unlinkSync(localFilePath)
                    const size: number = files[i].size
                    const path_s3 = `${uuidv4()}_${sha}_${originalName}.zip`
                    let file: File = new File(report.id, originalName, path_s3, size, sha, 1)
                    file = await this.filesMongoProvider.create(file)
                    Logger.log(`Report '${report.sluglified_name}': uploading file '${file.name}' to S3...`, ReportsService.name)
                    await s3Client.send(
                        new PutObjectCommand({
                            Bucket: s3Bucket,
                            Key: path_s3,
                            Body: zip.toBuffer(),
                        }),
                    )
                    Logger.log(
                        `Report '${report.sluglified_name}': uploaded file '${report.sluglified_name}' to S3 with key '${file.path_s3}'`,
                        ReportsService.name,
                    )
                }
                report = await this.provider.update({ _id: this.provider.toObjectId(report.id) }, { $set: { status: ReportStatus.Imported } })
                Logger.log(`Report '${report.id} ${report.sluglified_name}' imported`, ReportsService.name)
            })
        }

        await this.checkReportTags(report.id, createUIReportDTO.tags)

        return report
    }

    public async createReportFromGithubRepository(userId: string, repositoryName: string, branch: string): Promise<Report> {
        const user: User = await this.usersService.getUserById(userId)
        if (!user) {
            throw new NotFoundError(`User ${userId} does not exist`)
        }
        const userAccount: UserAccount = user.accounts.find((account: UserAccount) => account.type === LoginProviderEnum.GITHUB)
        if (!userAccount) {
            throw new PreconditionFailedException(`User ${user.display_name} does not have a GitHub account`)
        }
        if (!userAccount.username || userAccount.username.length === 0) {
            throw new PreconditionFailedException(`User ${user.display_name} does not have a GitHub username`)
        }
        if (!userAccount.accessToken || userAccount.accessToken.length === 0) {
            throw new PreconditionFailedException(`User ${user.display_name} does not have a GitHub access token`)
        }

        const octokit = new Octokit({
            auth: `token ${userAccount.accessToken}`,
        })
        let repositoryResponse = null
        try {
            repositoryResponse = await octokit.repos.get({
                owner: userAccount.username,
                repo: repositoryName,
            })
            if (repositoryResponse.status !== 200) {
                throw new PreconditionFailedException(`Repository ${repositoryName} does not exist`)
            }
        } catch (e) {
            Logger.error(`Error getting repository ${repositoryName}`, e, ReportsService.name)
            throw new NotFoundException(`Repository ${repositoryName} not found`)
        }
        const repository = repositoryResponse.data

        const reports: Report[] = await this.provider.read({ filter: { sluglified_name: slugify(repository.name), user_id: user.id } })
        let report: Report = null
        if (reports.length > 0) {
            // Existing report
            report = reports[0]
            if (report.status === ReportStatus.Processing) {
                Logger.log(`Report '${report.id} ${report.sluglified_name}' is being imported`, ReportsService.name)
                return report
            }
            report = await this.provider.update({ _id: this.provider.toObjectId(report.id) }, { $set: { status: ReportStatus.Processing } })
            Logger.log(`Report '${report.id} ${report.sluglified_name}' already imported. Updating files...`, ReportsService.name)
        } else {
            const webhook = await this.createGithubWebhook(octokit, userAccount.username, repository.name)
            report = new Report(
                slugify(repository.name),
                repository.id.toString(),
                webhook.id.toString(),
                RepositoryProvider.GITHUB,
                repository.name,
                repository.owner.login,
                repository.default_branch,
                null,
                0,
                false,
                repository.description,
                user.id,
                null,
                repository.full_name,
                [],
                null,
                false,
                false,
                null,
            )
            report = await this.provider.create(report)
            Logger.log(`New report '${report.id} ${report.sluglified_name}'`, ReportsService.name)
        }

        new Promise<void>(async () => {
            Logger.log(`Report '${report.id} ${report.sluglified_name}': Getting last commit of repository...`, ReportsService.name)
            const args: any = {
                owner: userAccount.username,
                repo: repositoryName,
                per_page: 1,
            }
            if (branch && branch.length > 0) {
                args.sha = branch
            }
            const commitsResponse = await octokit.repos.listCommits(args)
            if (commitsResponse.status !== 200) {
                report = await this.provider.update({ _id: this.provider.toObjectId(report.id) }, { $set: { status: ReportStatus.Failed } })
                Logger.error(`Report '${report.id} ${repositoryName}': GitHub API returned status ${commitsResponse.status}`, ReportsService.name)
                // throw new PreconditionFailedException(`Report ${report.id} ${repositoryName}: GitHub API returned status ${commitsResponse.status}`)
                return
            }
            const sha: string = commitsResponse.data[0].sha

            Logger.log(`Downloading and extrating repository ${repositoryName}' commit '${sha}'`, ReportsService.name)
            const extractedDir = `/tmp/${uuidv4()}`
            const downloaded: boolean = await this.downloadGithubFiles(sha, extractedDir, repository, userAccount.accessToken)
            if (!downloaded) {
                report = await this.provider.update({ _id: this.provider.toObjectId(report.id) }, { $set: { status: ReportStatus.Failed } })
                Logger.error(`Report '${report.id} ${repositoryName}': Could not download commit ${sha}`, ReportsService.name)
                // throw new PreconditionFailedException(`Could not download repository ${repositoryName} commit ${sha}`, ReportsService.name)
                return
            }
            Logger.log(`Report '${report.id} ${report.sluglified_name}': Downloaded commit '${sha}'`, ReportsService.name)

            const filePaths: string[] = await this.getFilePaths(extractedDir)
            if (filePaths.length < 2) {
                report = await this.provider.update({ _id: this.provider.toObjectId(report.id) }, { $set: { status: ReportStatus.Failed } })
                Logger.error(`Report ${report.id} ${repositoryName}: Repository does not contain any files`, ReportsService.name)
                // throw new PreconditionFailedException(`Report ${report.id} ${repositoryName}: Repository does not contain any files`, ReportsService.name)
                return
            }

            // Normalize file paths
            let files: { name: string; filePath: string }[] = []
            let kysoConfigFile: KysoConfigFile = null
            let directoriesToRemove: string[] = []
            try {
                const result = await this.normalizeFilePaths(report, filePaths)
                files = result.files
                kysoConfigFile = result.kysoConfigFile
                directoriesToRemove = result.directoriesToRemove
                Logger.log(`Downloaded ${files.length} files from repository ${repositoryName}' commit '${branch}'`, ReportsService.name)
            } catch (e) {
                await this.deleteReport(report.id)
                return null
            }
            Logger.log(`Downloaded ${files.length} files from repository ${repositoryName}' commit '${sha}'`, ReportsService.name)

            const userHasPermission: boolean = await this.checkCreateReportPermission(userId, kysoConfigFile.team)
            if (!userHasPermission) {
                Logger.error(`User ${user.username} does not have permission to create report in team ${kysoConfigFile.team}`)
                await this.deleteReport(report.id)
                this.mailerService
                    .sendMail({
                        to: user.email,
                        subject: 'Error creating report',
                        html: `You do not have permissions to create reports.`,
                    })
                    .then(() => {
                        Logger.log(`Mail 'Invalid permissions for creating report' sent to ${user.display_name}`, UsersService.name)
                    })
                    .catch((err) => {
                        Logger.error(`Error sending mail 'Invalid permissions for creating report' to ${user.display_name}`, err, UsersService.name)
                    })
                return
            }

            this.uploadRepositoryFilesToS3(report, extractedDir, kysoConfigFile, files, directoriesToRemove)
        })

        return report
    }

    public async downloadGithubRepo(user: User, report: Report, repository: any, sha: string, userAccount: UserAccount): Promise<void> {
        Logger.log(`Downloading and extrating repository ${report.sluglified_name}' commit '${sha}'`, ReportsService.name)
        report = await this.provider.update({ _id: this.provider.toObjectId(report.id) }, { $set: { status: ReportStatus.Processing } })

        const extractedDir = `/tmp/${uuidv4()}`
        const downloaded: boolean = await this.downloadGithubFiles(sha, extractedDir, repository, userAccount.accessToken)
        if (!downloaded) {
            report = await this.provider.update({ _id: this.provider.toObjectId(report.id) }, { $set: { status: ReportStatus.Failed } })
            Logger.error(`Report '${report.id} ${report.sluglified_name}': Could not download commit ${sha}`, ReportsService.name)
            // throw new PreconditionFailedException(`Could not download repository ${report.sluglified_name} commit ${sha}`, ReportsService.name)
            return
        }
        Logger.log(`Report '${report.id} ${report.sluglified_name}': Downloaded commit '${sha}'`, ReportsService.name)

        const filePaths: string[] = await this.getFilePaths(extractedDir)
        if (filePaths.length < 2) {
            report = await this.provider.update({ _id: this.provider.toObjectId(report.id) }, { $set: { status: ReportStatus.Failed } })
            Logger.error(`Report ${report.id} ${report.sluglified_name}: Repository does not contain any files`, ReportsService.name)
            // throw new PreconditionFailedException(`Report ${report.id} ${report.sluglified_name}: Repository does not contain any files`, ReportsService.name)
            return
        }

        // Normalize file paths
        let files: { name: string; filePath: string }[] = []
        let kysoConfigFile: KysoConfigFile = null
        let directoriesToRemove: string[] = []
        try {
            const result = await this.normalizeFilePaths(report, filePaths)
            files = result.files
            kysoConfigFile = result.kysoConfigFile
            directoriesToRemove = result.directoriesToRemove
            Logger.log(`Downloaded ${files.length} files from repository ${report.sluglified_name}' commit '${sha}'`, ReportsService.name)
        } catch (e) {
            await this.deleteReport(report.id)
            return null
        }
        Logger.log(`Downloaded ${files.length} files from repository ${report.sluglified_name}' commit '${sha}'`, ReportsService.name)

        this.uploadRepositoryFilesToS3(report, extractedDir, kysoConfigFile, files, directoriesToRemove)
    }

    public async createReportFromBitbucketRepository(userId: string, repositoryName: string, branch: string): Promise<Report> {
        const user: User = await this.usersService.getUserById(userId)
        if (!user) {
            throw new NotFoundError(`User ${userId} does not exist`)
        }
        const userAccount: UserAccount = user.accounts.find((account: UserAccount) => account.type === LoginProviderEnum.BITBUCKET)
        if (!userAccount) {
            throw new PreconditionFailedException(`User ${user.display_name} does not have a Bitbucket account`)
        }
        if (!userAccount.username || userAccount.username.length === 0) {
            throw new PreconditionFailedException(`User ${user.display_name} does not have a Bitbucket username`)
        }
        if (!userAccount.accessToken || userAccount.accessToken.length === 0) {
            throw new PreconditionFailedException(`User ${user.display_name} does not have a Bitbucket access token`)
        }

        let bitbucketRepository: any = null
        try {
            bitbucketRepository = await this.bitbucketReposService.getRepository(userAccount.accessToken, repositoryName)
        } catch (e) {
            throw new PreconditionFailedException(`User ${user.display_name} does not have a Bitbucket repository '${repositoryName}'`)
        }

        const reports: Report[] = await this.provider.read({ filter: { sluglified_name: bitbucketRepository.name, user_id: user.id } })
        let report: Report = null
        if (reports.length > 0) {
            // Existing report
            report = reports[0]
            if (report.status === ReportStatus.Processing) {
                Logger.log(`Report '${report.id} ${report.sluglified_name}' is being imported`, ReportsService.name)
                return report
            }
            report = await this.provider.update({ _id: this.provider.toObjectId(report.id) }, { $set: { status: ReportStatus.Processing } })
            Logger.log(`Report '${report.id} ${report.sluglified_name}' already imported. Updating files...`, ReportsService.name)
        } else {
            let webhook: any = null
            try {
                webhook = await this.bitbucketReposService.createWebhook(userAccount.accessToken, repositoryName)
                Logger.log(`Created webhook for repository '${repositoryName}' with id ${webhook.id}`, ReportsService.name)
            } catch (e) {
                throw Error(`An error occurred creating webhook for repository '${repositoryName}'`)
            }
            report = new Report(
                slugify(bitbucketRepository.name),
                bitbucketRepository.id,
                webhook.uuid,
                RepositoryProvider.BITBUCKET,
                bitbucketRepository.name,
                userAccount.username,
                bitbucketRepository.defaultBranch,
                null,
                0,
                false,
                bitbucketRepository.description,
                user.id,
                null,
                bitbucketRepository.name,
                [],
                null,
                false,
                false,
                null,
            )
            report = await this.provider.create(report)
            Logger.log(`New report '${report.id} ${report.sluglified_name}'`, ReportsService.name)
        }

        new Promise<void>(async () => {
            const desiredCommit: string = branch && branch.length > 0 ? branch : bitbucketRepository.defaultBranch
            const extractedDir = `/tmp/${uuidv4()}`
            try {
                Logger.log(`Downloading and extrating repository ${repositoryName}' commit '${desiredCommit}'`, ReportsService.name)
                const buffer: Buffer = await this.bitbucketReposService.downloadRepository(userAccount.accessToken, repositoryName, desiredCommit)
                if (!buffer) {
                    report = await this.provider.update({ _id: this.provider.toObjectId(report.id) }, { $set: { status: ReportStatus.Failed } })
                    Logger.error(`Report '${report.id} ${repositoryName}': Could not download commit ${desiredCommit}`, ReportsService.name)
                    // throw new PreconditionFailedException(`Could not download repository ${repositoryName} commit ${desiredCommit}`, ReportsService.name)
                    return
                }
                Logger.log(`Report '${report.id} ${report.sluglified_name}': Downloaded commit '${desiredCommit}'`, ReportsService.name)
                const zip: AdmZip = new AdmZip(buffer)
                zip.extractAllTo(extractedDir, true)
                Logger.log(`Extracted repository '${repositoryName}' commit '${desiredCommit}' to '${extractedDir}'`, ReportsService.name)
            } catch (e) {
                await this.deleteReport(report.id)
                throw Error(`An error occurred downloading repository '${repositoryName}'`)
            }

            const filePaths: string[] = await this.getFilePaths(extractedDir)
            if (filePaths.length < 2) {
                report = await this.provider.update({ _id: this.provider.toObjectId(report.id) }, { $set: { status: ReportStatus.Failed } })
                Logger.error(`Report ${report.id} ${repositoryName}: Repository does not contain any files`, ReportsService.name)
                throw new PreconditionFailedException(`Report ${report.id} ${repositoryName}: Repository does not contain any files`, ReportsService.name)
            }

            // Normalize file paths
            let files: { name: string; filePath: string }[] = []
            let kysoConfigFile: KysoConfigFile = null
            let directoriesToRemove: string[] = []
            try {
                const result = await this.normalizeFilePaths(report, filePaths)
                files = result.files
                kysoConfigFile = result.kysoConfigFile
                directoriesToRemove = result.directoriesToRemove
                Logger.log(`Downloaded ${files.length} files from repository ${repositoryName}' commit '${desiredCommit}'`, ReportsService.name)
            } catch (e) {
                await this.deleteReport(report.id)
                return null
            }

            const userHasPermission: boolean = await this.checkCreateReportPermission(userId, kysoConfigFile.team)
            if (!userHasPermission) {
                Logger.error(`User ${user.username} does not have permission to create report in team ${kysoConfigFile.team}`)
                await this.deleteReport(report.id)
                this.mailerService
                    .sendMail({
                        to: user.email,
                        subject: 'Error creating report',
                        html: `You do not have permissions to create reports.`,
                    })
                    .then(() => {
                        Logger.log(`Mail 'Invalid permissions for creating report' sent to ${user.display_name}`, UsersService.name)
                    })
                    .catch((err) => {
                        Logger.error(`Error sending mail 'Invalid permissions for creating report' to ${user.display_name}`, err, UsersService.name)
                    })
                return
            }

            await this.uploadRepositoryFilesToS3(report, extractedDir, kysoConfigFile, files, directoriesToRemove)
        })

        return report
    }

    public async downloadBitbucketRepo(user: User, report: Report, repositoryName: any, desiredCommit: string, userAccount: UserAccount): Promise<void> {
        Logger.log(`Downloading and extrating repository ${report.sluglified_name}' commit '${desiredCommit}'`, ReportsService.name)
        report = await this.provider.update({ _id: this.provider.toObjectId(report.id) }, { $set: { status: ReportStatus.Processing } })

        const extractedDir = `/tmp/${uuidv4()}`
        try {
            Logger.log(`Downloading and extrating repository ${repositoryName}' commit '${desiredCommit}'`, ReportsService.name)
            const buffer: Buffer = await this.bitbucketReposService.downloadRepository(userAccount.accessToken, repositoryName, desiredCommit)
            if (!buffer) {
                report = await this.provider.update({ _id: this.provider.toObjectId(report.id) }, { $set: { status: ReportStatus.Failed } })
                Logger.error(`Report '${report.id} ${repositoryName}': Could not download commit ${desiredCommit}`, ReportsService.name)
                // throw new PreconditionFailedException(`Could not download repository ${repositoryName} commit ${desiredCommit}`, ReportsService.name)
                return
            }
            Logger.log(`Report '${report.id} ${report.sluglified_name}': Downloaded commit '${desiredCommit}'`, ReportsService.name)
            const zip: AdmZip = new AdmZip(buffer)
            zip.extractAllTo(extractedDir, true)
            Logger.log(`Extracted repository '${repositoryName}' commit '${desiredCommit}' to '${extractedDir}'`, ReportsService.name)
        } catch (e) {
            await this.deleteReport(report.id)
            throw Error(`An error occurred downloading repository '${repositoryName}'`)
        }
        Logger.log(`Report '${report.id} ${report.sluglified_name}': Downloaded commit '${desiredCommit}'`, ReportsService.name)

        const filePaths: string[] = await this.getFilePaths(extractedDir)
        if (filePaths.length < 2) {
            report = await this.provider.update({ _id: this.provider.toObjectId(report.id) }, { $set: { status: ReportStatus.Failed } })
            Logger.error(`Report ${report.id} ${report.sluglified_name}: Repository does not contain any files`, ReportsService.name)
            // throw new PreconditionFailedException(`Report ${report.id} ${report.sluglified_name}: Repository does not contain any files`, ReportsService.name)
            return
        }

        // Normalize file paths
        let files: { name: string; filePath: string }[] = []
        let kysoConfigFile: KysoConfigFile = null
        let directoriesToRemove: string[] = []
        try {
            const result = await this.normalizeFilePaths(report, filePaths)
            files = result.files
            kysoConfigFile = result.kysoConfigFile
            directoriesToRemove = result.directoriesToRemove
            Logger.log(`Downloaded ${files.length} files from repository ${report.sluglified_name}' commit '${desiredCommit}'`, ReportsService.name)
        } catch (e) {
            await this.deleteReport(report.id)
            return null
        }
        Logger.log(`Downloaded ${files.length} files from repository ${report.sluglified_name}' commit '${desiredCommit}'`, ReportsService.name)

        this.uploadRepositoryFilesToS3(report, extractedDir, kysoConfigFile, files, directoriesToRemove)
    }

    private async normalizeFilePaths(
        report: Report,
        filePaths: string[],
    ): Promise<{ files: { name: string; filePath: string }[]; kysoConfigFile: KysoConfigFile; directoriesToRemove: string[] }> {
        // Normalize file paths
        const relativePath: string = filePaths[1]
        const files: { name: string; filePath: string }[] = []
        let kysoConfigFile: KysoConfigFile = null
        const directoriesToRemove: string[] = []
        // Search kyso config file and annotate directories to remove at the end of the process
        for (let i = 2; i < filePaths.length; i++) {
            const filePath: string = filePaths[i]
            if (lstatSync(filePath).isDirectory()) {
                directoriesToRemove.push(filePath)
                continue
            }
            const fileName: string = filePath.replace(`${relativePath}/`, '')
            if (fileName === 'kyso.json') {
                try {
                    kysoConfigFile = JSON.parse(readFileSync(filePath, 'utf8'))
                    if (!KysoConfigFile.isValid(kysoConfigFile)) {
                        report = await this.provider.update({ _id: this.provider.toObjectId(report.id) }, { $set: { status: ReportStatus.Failed } })
                        Logger.error(`Report ${report.id} ${report.sluglified_name}: kyso.json config file is not valid`, ReportsService.name)
                        throw new PreconditionFailedException(`Report ${report.id} ${report.sluglified_name}: kyso.json config file is not valid`)
                    }
                } catch (e) {
                    report = await this.provider.update({ _id: this.provider.toObjectId(report.id) }, { $set: { status: ReportStatus.Failed } })
                    Logger.error(`Report ${report.id} ${report.sluglified_name}: Could not parse kyso.json file`, ReportsService.name)
                    throw new PreconditionFailedException(`Report ${report.id} ${report.sluglified_name}: Could not parse kyso.json file`, ReportsService.name)
                }
            } else if (fileName === 'kyso.yml' || fileName === 'kyso.yaml') {
                try {
                    kysoConfigFile = jsYaml.load(readFileSync(filePath, 'utf8')) as KysoConfigFile
                    if (!KysoConfigFile.isValid(kysoConfigFile)) {
                        report = await this.provider.update({ _id: this.provider.toObjectId(report.id) }, { $set: { status: ReportStatus.Failed } })
                        Logger.error(`Report ${report.id} ${report.sluglified_name}: kyso.{yml,yaml} config file is not valid`, ReportsService.name)
                        throw new PreconditionFailedException(`Report ${report.id} ${report.sluglified_name}: kyso.{yml,yaml} config file is not valid`)
                    }
                } catch (e) {
                    report = await this.provider.update({ _id: this.provider.toObjectId(report.id) }, { $set: { status: ReportStatus.Failed } })
                    Logger.error(`Report ${report.id} ${report.sluglified_name}: Could not parse kyso.{yml,yaml} file`, ReportsService.name)
                    throw new PreconditionFailedException(
                        `Report ${report.id} ${report.sluglified_name}: Could not parse kyso.{yml,yaml} file`,
                        ReportsService.name,
                    )
                }
            }
            files.push({ name: fileName, filePath: filePath })
        }
        if (!kysoConfigFile) {
            report = await this.provider.update({ _id: this.provider.toObjectId(report.id) }, { $set: { status: ReportStatus.Failed } })
            Logger.error(`Report ${report.id} ${report.sluglified_name}: Repository does not contain a kyso.{json,yml,yaml} config file`, ReportsService.name)
            throw new PreconditionFailedException(
                `Repository ${report.sluglified_name} does not contain a kyso.{json,yml,yaml} config file`,
                ReportsService.name,
            )
        }
        return { files, kysoConfigFile, directoriesToRemove }
    }

    private async uploadRepositoryFilesToS3(
        report: Report,
        extractedDir: string,
        kysoConfigFile: KysoConfigFile,
        files: { name: string; filePath: string }[],
        directoriesToRemove: string[],
    ): Promise<void> {
        const s3Bucket = await this.kysoSettingsService.getValue(KysoSettingsEnum.AWS_S3_BUCKET)
        const team: Team = await this.teamsService.getTeam({ filter: { sluglified_name: kysoConfigFile.team } })
        if (!team) {
            report = await this.provider.update({ _id: this.provider.toObjectId(report.id) }, { $set: { status: ReportStatus.Failed } })
            Logger.error(`Report ${report.id} ${report.sluglified_name}: Team ${kysoConfigFile.team} does not exist`, ReportsService.name)
            return
        }

        let mainFile = null
        if (kysoConfigFile?.main && kysoConfigFile.main.length > 0) {
            mainFile = kysoConfigFile.main
        }
        report = await this.provider.update(
            { _id: this.provider.toObjectId(report.id) },
            {
                $set: {
                    status: ReportStatus.Processing,
                    team_id: team.id,
                    title: kysoConfigFile.title || report.title,
                    main_file: mainFile || report?.main_file || null,
                },
            },
        )

        await this.checkReportTags(report.id, kysoConfigFile.tags)

        const s3Client: S3Client = await this.getS3Client()

        // Get all report files
        const reportFiles: File[] = await this.filesMongoProvider.read({ filter: { report_id: report.id }, sort: { version: -1 } })
        for (let i = 0; i < files.length; i++) {
            const originalName: string = files[i].name
            const sha: string = sha256File(files[i].filePath)
            const size: number = statSync(files[i].filePath).size
            const path_s3 = `${uuidv4()}_${sha}_${originalName}.zip`
            let reportFile: File = reportFiles.find((reportFile: File) => reportFile.name === originalName)
            if (reportFile) {
                reportFile = new File(report.id, originalName, path_s3, size, sha, reportFile.version + 1)
                Logger.log(`Report '${report.sluglified_name}': file ${reportFile.name} new version ${reportFile.version}`, ReportsService.name)
            } else {
                reportFile = new File(report.id, originalName, path_s3, size, sha, 1)
                Logger.log(`Report '${report.sluglified_name}': new file ${reportFile.name}`, ReportsService.name)
            }
            reportFile = await this.filesMongoProvider.create(reportFile)
            reportFiles.push(reportFile)
            const zip = new AdmZip()
            const fileContent: Buffer = readFileSync(files[i].filePath)
            zip.addFile(originalName, fileContent)
            const outputFilePath = `/tmp/${uuidv4()}.zip`
            zip.writeZip(outputFilePath)
            Logger.log(`Report '${report.sluglified_name}': uploading file '${reportFile.name}' to S3...`, ReportsService.name)
            await s3Client.send(
                new PutObjectCommand({
                    Bucket: s3Bucket,
                    Key: reportFile.path_s3,
                    Body: readFileSync(outputFilePath),
                }),
            )
            Logger.log(`Report '${report.sluglified_name}': uploaded file '${reportFile.name}' to S3 with key '${reportFile.path_s3}'`, ReportsService.name)
            // Delete zip file
            unlinkSync(outputFilePath)
        }

        // Delete directories
        for (let i = 0; i < directoriesToRemove.length; i++) {
            rmSync(directoriesToRemove[i], { recursive: true, force: true })
        }
        // Delete extracted directory of github project
        rmSync(extractedDir, { recursive: true, force: true })

        report = await this.provider.update({ _id: this.provider.toObjectId(report.id) }, { $set: { status: ReportStatus.Imported } })
        Logger.log(`Report '${report.id} ${report.sluglified_name}' imported`, ReportsService.name)
    }

    private async createGithubWebhook(octokit: Octokit, username: string, repositoryName: string) {
        try {
            const baseUrl = await this.kysoSettingsService.getValue(KysoSettingsEnum.BASE_URL)
            
            let hookUrl = `${baseUrl}/v1/hooks/github`
            if (process.env.NODE_ENV === 'development') {
                hookUrl = 'https://smee.io/kyso-github-hook-test'
            }
            const githubWeekHooks = await octokit.repos.listWebhooks({
                owner: username,
                repo: repositoryName,
            })
            // Check if hook already exists
            let githubWebHook = githubWeekHooks.data.find((element) => element.config.url === hookUrl)
            if (!githubWebHook) {
                // Create hook
                const resultCreateWebHook = await octokit.repos.createWebhook({
                    owner: username,
                    repo: repositoryName,
                    name: 'web',
                    config: {
                        url: hookUrl,
                        content_type: 'json',
                    },
                    events: ['push'],
                    active: true,
                })
                githubWebHook = resultCreateWebHook.data
                Logger.log(`Hook created for repository ${repositoryName}'`, ReportsService.name)
            } else {
                Logger.log(`Hook already exists for repository '${repositoryName}'`, ReportsService.name)
            }
            return githubWebHook
        } catch (e) {
            Logger.error(`Error creating webhook por repository: '${repositoryName}'`, e, ReportsService.name)
            return null
        }
    }

    private async downloadGithubFiles(commit: string, extractedDir: string, repository: any, accessToken: string): Promise<boolean> {
        try {
            const zipUrl: string = repository.archive_url.replace('{archive_format}{/ref}', `zipball/${commit}`)
            const response: AxiosResponse<any> = await axios.get(zipUrl, {
                headers: {
                    Authorization: `token ${accessToken}`,
                },
                responseType: 'arraybuffer',
            })
            const zip = new AdmZip(response.data)
            zip.extractAllTo(extractedDir, true)
            return true
        } catch (e) {
            Logger.error(`An error occurred downloading github files`, e, ReportsService.name)
            return false
        }
    }

    private async getFilePaths(extractedDir: string): Promise<string[]> {
        return new Promise<string[]>((resolve, reject) => {
            glob(`${extractedDir}/**`, { dot: true }, (err: Error, files: string[]) => {
                if (err) {
                    reject(err)
                } else {
                    resolve(files)
                }
            })
        })
    }

    private async checkReportTags(reportId: string, tags: string[]): Promise<Tag[]> {
        const reportTags: Tag[] = []
        await this.tagsService.removeTagRelationsOfEntity(reportId)
        if (!tags || tags.length === 0) {
            return reportTags
        }
        // Normalize tags
        let checkedTags = tags
        if (!Array.isArray(tags)) {
            checkedTags = [tags]
        }
        const normalizedTags: string[] = checkedTags.map((tag: string) => tag.trim().toLocaleLowerCase())
        const tagsDb: Tag[] = await this.tagsService.getTags({ filter: { name: { $in: normalizedTags } } })
        for (const tagName of normalizedTags) {
            let tag: Tag = tagsDb.find((tag: Tag) => tag.name === tagName)
            if (!tag) {
                // Create tag
                tag = new Tag(tagName)
                tag = await this.tagsService.createTag(tag)
            }
            await this.tagsService.assignTagToEntity(tag.id, reportId, EntityEnum.REPORT)
            reportTags.push(tag)
        }
        return reportTags
    }

    private streamToBuffer(stream: Readable): Promise<Buffer> {
        return new Promise((resolve, reject) => {
            const chunks = []
            stream.on('data', (chunk: any) => chunks.push(chunk))
            stream.on('error', reject)
            stream.on('end', () => resolve(Buffer.concat(chunks)))
        })
    }

    public async pullReport(token: Token, reportName: string, teamName: string, response: any): Promise<void> {
        let isGlobalAdmin = false
        const s3Bucket = await this.kysoSettingsService.getValue(KysoSettingsEnum.AWS_S3_BUCKET)
        if (token.permissions.global?.includes(GlobalPermissionsEnum.GLOBAL_ADMIN)) {
            isGlobalAdmin = true
        }

        const team: Team = await this.teamsService.getTeam({ filter: { sluglified_name: teamName } })
        if (!team) {
            response.status(404).send(`Team '${teamName}' not found`)
            return
        }

        const teams: Team[] = await this.teamsService.getTeamsVisibleForUser(token.id)
        const index: number = teams.findIndex((t: Team) => t.id === team.id)
        if (!isGlobalAdmin && index === -1) {
            response.status(401).send(`User does not have permission to pull report ${reportName}`)
            return
        }

        const reports: Report[] = await this.provider.read({ filter: { sluglified_name: reportName, team_id: team.id } })
        if (reports.length === 0) {
            response.status(404).send(`Report ${reportName} of team ${teamName} not found`)
            return
        }
        const report: Report = reports[0]

        let reportFiles: File[] = await this.filesMongoProvider.read({ filter: { report_id: report.id } })
        // Download only the last version of each file
        const map: Map<string, File> = new Map<string, File>()
        for (const file of reportFiles) {
            if (!map.has(file.name)) {
                map.set(file.name, file)
            }
            if (map.get(file.name).version < file.version) {
                map.set(file.name, file)
            }
        }
        reportFiles = Array.from(map.values())

        const s3Client: S3Client = await this.getS3Client()
        
        const zip: AdmZip = new AdmZip()
        Logger.log(`Report '${report.sluglified_name}': downloading ${reportFiles.length} files from S3...`, ReportsService.name)
        for (const reportFile of reportFiles) {
            try {
                Logger.log(`Report '${report.sluglified_name}': downloading file ${reportFile.name}...`, ReportsService.name)
                const getObjectCommand: GetObjectCommand = new GetObjectCommand({
                    Bucket: s3Bucket,
                    Key: reportFile.path_s3,
                })
                const result = await s3Client.send(getObjectCommand)
                if (!result || !result.hasOwnProperty('Body') || result.Body == null) {
                    Logger.error(`Error downloading file '${reportFile.name}' from S3`, ReportsService.name)
                    continue
                }
                const buffer: Buffer = await this.streamToBuffer(result.Body as Readable)
                const reportFileZip: AdmZip = new AdmZip(buffer)
                const zipEntries: AdmZip.IZipEntry[] = reportFileZip.getEntries()
                for (const zipEntry of zipEntries) {
                    Logger.log(`Report '${report.sluglified_name}': adding file '${zipEntry.entryName}' to zip...`, ReportsService.name)
                    zip.addFile(zipEntry.entryName, reportFileZip.readFile(zipEntry))
                }
            } catch (e) {
                Logger.error(`An error occurred downloading file '${reportFile.name}' from S3`, e, ReportsService.name)
            }
        }

        response.set('Content-Disposition', `attachment; filename=${report.id}.zip`)
        response.set('Content-Type', 'application/zip')
        response.send(zip.toBuffer())
    }

    private async getKysoReportTree(reportId: string, path: string): Promise<GithubFileHash[]> {
        let reportFiles: File[] = await this.filesMongoProvider.read({
            filter: {
                report_id: reportId,
            },
            sort: { version: 1 },
        })

        if (reportFiles.length === 0) {
            return []
        }

        let sanitizedPath = ''
        if (path && (path == './' || path == '/' || path == '.' || path == '/.')) {
            sanitizedPath = ''
        } else if (path && path.length) {
            sanitizedPath = path.replace('./', '').replace(/\/$/, '')
        }

        // Get last version of each file
        const map: Map<string, File> = new Map<string, File>()
        for (const reportFile of reportFiles) {
            map.set(reportFile.name, reportFile)
        }

        reportFiles = Array.from(map.values())
        let filesInPath: any[] = [...reportFiles]

        if (sanitizedPath !== '') {
            // Get the files that are in the path
            reportFiles = reportFiles.filter((file: File) => file.name.startsWith(sanitizedPath + '/'))
            filesInPath = reportFiles.map((file: File) => {
                return {
                    ...file,
                    name: file.name.replace(sanitizedPath + '/', ''),
                }
            })
        }

        let result = []
        const level = { result }

        filesInPath.forEach((file: File) => {
            file.name.split('/').reduce((r, name: string) => {
                if (!r[name]) {
                    r[name] = { result: [] }
                    r.result.push({ name, id: file.id, children: r[name].result })
                }
                return r[name]
            }, level)
        })

        if (result.length === 0) {
            const justFile = Array.from(map.values()).find((file: File) => file.name.startsWith(sanitizedPath))
            return [
                {
                    type: 'file',
                    path: justFile.name.replace(`${sanitizedPath}/`, ''),
                    hash: justFile.sha,
                    htmlUrl: '',
                },
            ]
        }

        if (result.length === 1 && result[0].name === path) {
            // We are inside a directory
            result = result[0].children
        }

        const tree: GithubFileHash[] = []
        result.forEach((element: any) => {
            const file: File = reportFiles.find((f: File) => f.id === element.id)
            if (element.children.length > 0) {
                // Directory
                tree.push({
                    type: 'dir',
                    path: element.name,
                    hash: file.sha,
                    htmlUrl: '',
                })
            } else {
                // File
                tree.push({
                    type: 'file',
                    path: file.name.replace(`${sanitizedPath}/`, ''),
                    hash: file.sha,
                    htmlUrl: '',
                })
            }
        })
        return tree
    }

    private async getKysoFileContent(reportId: string, hash: string): Promise<Buffer> {
        const s3Bucket = await this.kysoSettingsService.getValue(KysoSettingsEnum.AWS_S3_BUCKET)

        const files: File[] = await this.filesMongoProvider.read({
            filter: {
                report_id: reportId,
                sha: hash,
            },
        })
        if (files.length === 0) {
            return null
        }
        const reportFile: File = files[0]

        const s3Client: S3Client = await this.getS3Client()
        const getObjectCommand: GetObjectCommand = new GetObjectCommand({
            Bucket: s3Bucket,
            Key: reportFile.path_s3,
        })
        const result = await s3Client.send(getObjectCommand)
        if (!result || !result.hasOwnProperty('Body') || result.Body == null) {
            Logger.error(`Error downloading file '${reportFile.name}' from S3`, ReportsService.name)
            return null
        }
        // return this.streamToBuffer(result.Body as Readable)
        const buffer: Buffer = await this.streamToBuffer(result.Body as Readable)
        const reportFileZip: AdmZip = new AdmZip(buffer)
        const zipEntries: AdmZip.IZipEntry[] = reportFileZip.getEntries()
        if (zipEntries.length === 0) {
            return null
        }
        return zipEntries[0].getData()
    }

    public async setPreviewPicture(reportId: string, file: any): Promise<Report> {
        const s3Bucket = await this.kysoSettingsService.getValue(KysoSettingsEnum.AWS_S3_BUCKET)
        const report: Report = await this.getReportById(reportId)
        if (!report) {
            throw new PreconditionFailedException('Report not found')
        }
        const s3Client: S3Client = await this.getS3Client()
        if (report?.preview_picture && report.preview_picture.length > 0) {
            Logger.log(`Removing previous image of report ${report.sluglified_name}`, ReportsService.name)
            const deleteObjectCommand: DeleteObjectCommand = new DeleteObjectCommand({
                Bucket: s3Bucket,
                Key: report.preview_picture.split('/').slice(-1)[0],
            })
            await s3Client.send(deleteObjectCommand)
        }
        Logger.log(`Uploading image for report ${report.sluglified_name}`, ReportsService.name)
        const Key = `${uuidv4()}${extname(file.originalname)}`
        await s3Client.send(
            new PutObjectCommand({
                Bucket: s3Bucket,
                Key,
                Body: file.buffer,
            }),
        )
        Logger.log(`Uploaded image for report ${report.sluglified_name}`, ReportsService.name)
        const preview_picture = `https://${s3Bucket}.s3.amazonaws.com/${Key}`
        return this.provider.update({ _id: this.provider.toObjectId(report.id) }, { $set: { preview_picture } })
    }

    public async deletePreviewPicture(reportId: string): Promise<Report> {
        const s3Bucket = await this.kysoSettingsService.getValue(KysoSettingsEnum.AWS_S3_BUCKET)
        const report: Report = await this.getReportById(reportId)
        if (!report) {
            throw new PreconditionFailedException('Report not found')
        }
        const s3Client: S3Client = await this.getS3Client()
        if (report?.preview_picture && report.preview_picture.length > 0) {
            Logger.log(`Removing previous image of report ${report.sluglified_name}`, OrganizationsService.name)
            const deleteObjectCommand: DeleteObjectCommand = new DeleteObjectCommand({
                Bucket: s3Bucket,
                Key: report.preview_picture.split('/').slice(-1)[0],
            })
            await s3Client.send(deleteObjectCommand)
        }
        return this.provider.update({ _id: this.provider.toObjectId(report.id) }, { $set: { preview_picture: null } })
    }

    public async getReportFiles(reportId: string, version: string): Promise<File[]> {
        const report: Report = await this.getReportById(reportId)
        if (!report) {
            throw new PreconditionFailedException('Report not found')
        }
        const query: any = {
            filter: {
                report_id: reportId,
            },
            sort: {
                version: 1,
            },
        }
        if (version && version.length > 0 && !isNaN(version as any)) {
            query.filter.version = parseInt(version, 10)
        }
        return this.filesMongoProvider.read(query)
    }

    public async getReportVersions(reportId: string): Promise<{ version: number; created_at: Date; num_files: number }[]> {
        const report: Report = await this.getReportById(reportId)
        if (!report) {
            throw new PreconditionFailedException('Report not found')
        }
        const query: any = {
            filter: {
                report_id: reportId,
            },
            sort: {
                version: 1,
            },
        }
        const files: File[] = await this.filesMongoProvider.read(query)
        const map: Map<number, { version: number; created_at: Date; num_files: number }> = new Map<
            number,
            { version: number; created_at: Date; num_files: number }
        >()
        files.forEach((file: File) => {
            if (!map.has(file.version)) {
                map.set(file.version, {
                    version: file.version,
                    created_at: file.created_at,
                    num_files: 0,
                })
            }
            map.get(file.version).num_files++
        })
        return Array.from(map.values())
    }

    private async checkCreateReportPermission(userId: string, teamName: string): Promise<boolean> {
        const user: User = await this.usersService.getUserById(userId)

        const permissions: TokenPermissions = await AuthService.buildFinalPermissionsForUser(
            user.username,
            this.usersService,
            this.teamsService,
            this.organizationsService,
            this.platformRoleService,
            this.userRoleService,
        )

        if (permissions?.global && permissions.global.includes(GlobalPermissionsEnum.GLOBAL_ADMIN)) {
            return true
        }

        const teamResourcePermissions: ResourcePermissions = permissions.teams.find((t: ResourcePermissions) => t.name === teamName)
        if (!teamResourcePermissions) {
            Logger.log(`User ${user.username} is not a member of the team ${teamName}`, ReportsService.name)
            return false
        }

        if (teamResourcePermissions?.permissions && Array.isArray(teamResourcePermissions.permissions)) {
            return teamResourcePermissions.permissions.includes(ReportPermissionsEnum.CREATE)
        } else {
            // Check if the user is a member of the organization
            const organizationResourcePermissions: ResourcePermissions = permissions.organizations.find(
                (o: ResourcePermissions) => o.id === teamResourcePermissions.organization_id,
            )
            if (!organizationResourcePermissions) {
                Logger.log(`User ${user.username} is not a member of the organization ${organizationResourcePermissions.name}`, ReportsService.name)
                return false
            }
            return organizationResourcePermissions.permissions.includes(ReportPermissionsEnum.CREATE)
        }
    }
}<|MERGE_RESOLUTION|>--- conflicted
+++ resolved
@@ -26,7 +26,7 @@
     TokenPermissions,
     UpdateReportRequestDTO,
     User,
-    UserAccount,
+    UserAccount
 } from '@kyso-io/kyso-model'
 import { EntityEnum } from '@kyso-io/kyso-model/dist/enums/entity.enum'
 import { MailerService } from '@nestjs-modules/mailer'
@@ -102,16 +102,14 @@
     @Autowired({ typeName: 'BitbucketReposService' })
     private bitbucketReposService: BitbucketReposService
 
-<<<<<<< HEAD
     @Autowired({ typeName: 'UserRoleService' })
     public userRoleService: UserRoleService
 
     @Autowired({ typeName: 'PlatformRoleService' })
     public platformRoleService: PlatformRoleService
-=======
+
     @Autowired({ typeName: 'KysoSettingsService' })
     private kysoSettingsService: KysoSettingsService
->>>>>>> e8b61369
 
     constructor(
         private readonly mailerService: MailerService,
@@ -659,21 +657,6 @@
 
     public async createUIReport(userId: string, createUIReportDTO: CreateUIReportDTO, files: any[]): Promise<Report> {
         const user: User = await this.usersService.getUserById(userId)
-<<<<<<< HEAD
-=======
-        const isGlobalAdmin: boolean = user.global_permissions.includes(GlobalPermissionsEnum.GLOBAL_ADMIN)
-        const s3Bucket = await this.kysoSettingsService.getValue(KysoSettingsEnum.AWS_S3_BUCKET)
-
-        const organization: Organization = await this.organizationsService.getOrganization({ filter: { sluglified_name: createUIReportDTO.organization } })
-        if (!organization) {
-            throw new PreconditionFailedException(`Organization ${createUIReportDTO.organization} does not exist`)
-        }
-
-        const userBelongsToOrganization: boolean = await this.organizationsService.userBelongsToOrganization(user.id, organization.id)
-        if (!isGlobalAdmin && !userBelongsToOrganization) {
-            throw new PreconditionFailedException(`User ${user.display_name} is not a member of organization ${createUIReportDTO.organization}`)
-        }
->>>>>>> e8b61369
 
         const team: Team = await this.teamsService.getTeam({ filter: { sluglified_name: createUIReportDTO.team } })
         Logger.log(`Team: ${team.sluglified_name}`)
@@ -689,8 +672,7 @@
 
         const sluglified_name: string = slugify(createUIReportDTO.title)
         const reports: Report[] = await this.provider.read({ filter: { sluglified_name, team_id: team.id } })
-<<<<<<< HEAD
-        const s3Client: S3Client = this.getS3Client()
+        const s3Client: S3Client = await this.getS3Client()
         let kysoConfigFile: KysoConfigFile = null
         for (let i = 0; i < files.length; i++) {
             const originalName: string = files[i].originalname
@@ -725,9 +707,6 @@
             throw new PreconditionFailedException(`No kyso.{yml,yaml,json} file found`)
         }
 
-=======
-        const s3Client: S3Client = await this.getS3Client()
->>>>>>> e8b61369
         let report: Report = null
         if (reports.length > 0) {
             // Existing report
@@ -736,6 +715,7 @@
             Logger.log(`Report '${report.id} ${report.sluglified_name}': Checking files...`, ReportsService.name)
             new Promise<void>(async () => {
                 // Get all files of the report
+                const s3Bucket = await this.kysoSettingsService.getValue(KysoSettingsEnum.AWS_S3_BUCKET)
                 const reportFilesDb: File[] = await this.filesMongoProvider.read({ filter: { report_id: report.id }, sort: { version: -1 } })
                 for (let i = 0; i < files.length; i++) {
                     const zip = new AdmZip()
@@ -804,6 +784,7 @@
             report.report_type = 'kyso'
             report = await this.provider.create(report)
             new Promise<void>(async () => {
+                const s3Bucket = await this.kysoSettingsService.getValue(KysoSettingsEnum.AWS_S3_BUCKET)
                 for (let i = 0; i < files.length; i++) {
                     const zip = new AdmZip()
                     const originalName: string = files[i].originalname
