--- conflicted
+++ resolved
@@ -1,11 +1,6 @@
 import { Report } from '@kyso-io/kyso-model'
 import { Injectable, Logger } from '@nestjs/common'
 import { db } from '../../../main'
-<<<<<<< HEAD
-import { BaseModel } from '../../../model/base.model'
-import { Report } from '../../../model/report.model'
-=======
->>>>>>> 2b29bb6e
 import { MongoProvider } from '../../../providers/mongo.provider'
 
 @Injectable()
