import { Injectable } from '@nestjs/common'
<<<<<<< HEAD
import { NotFoundError } from 'src/helpers/errorHandling'
import { QueryParser } from 'src/helpers/queryParser'
import { User } from 'src/model/user.model'
import { Comment } from 'src/model/comment.model'
import { CommentsMongoProvider } from 'src/modules/comments/providers/mongo-comments.provider'
=======
import { NotFoundError } from '../../helpers/errorHandling'
import { QueryParser } from '../../helpers/queryParser'
import { CommentsMongoProvider } from './providers/mongo-comments.provider'
>>>>>>> f4b56203

@Injectable()
export class CommentsService {
    constructor(private readonly provider: CommentsMongoProvider) {}

    async createComment(comment: Comment) {
        return this.provider.create(comment)
    }

    async getComments(query) {
        const comments = await this.provider.read({
            filter: query,
            sort: { _created_at: -1 },
        })

        return comments
    }

    async getCommentWithChildren(commentId) {
        const comments = await this.provider.read({
            filter: { _id: commentId },
            limit: 1,
        })

        if (comments.length === 0) {
            throw new NotFoundError({ message: "The specified comment couldn't be found" })
        }

        return comments
        // const reportComments = await this.getReportComments(comments[0].report_id)

        // return reportComments.find((comment) => comment.id === commentId)
    }
}<|MERGE_RESOLUTION|>--- conflicted
+++ resolved
@@ -1,15 +1,6 @@
 import { Injectable } from '@nestjs/common'
-<<<<<<< HEAD
-import { NotFoundError } from 'src/helpers/errorHandling'
-import { QueryParser } from 'src/helpers/queryParser'
-import { User } from 'src/model/user.model'
-import { Comment } from 'src/model/comment.model'
-import { CommentsMongoProvider } from 'src/modules/comments/providers/mongo-comments.provider'
-=======
 import { NotFoundError } from '../../helpers/errorHandling'
-import { QueryParser } from '../../helpers/queryParser'
 import { CommentsMongoProvider } from './providers/mongo-comments.provider'
->>>>>>> f4b56203
 
 @Injectable()
 export class CommentsService {
