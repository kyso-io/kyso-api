--- conflicted
+++ resolved
@@ -1,7 +1,6 @@
 import { Comment, CommentPermissionsEnum, Discussion, GlobalPermissionsEnum, Organization, Report, Team, Token, User } from '@kyso-io/kyso-model'
 import { MailerService } from '@nestjs-modules/mailer'
 import { Injectable, Logger, PreconditionFailedException, Provider } from '@nestjs/common'
-import { getFullTemplatePath } from 'src/helpers/templatesHelper'
 import { Autowired } from '../../decorators/autowired'
 import { AutowiredService } from '../../generic/autowired.generic'
 import { userHasPermission } from '../../helpers/permissions'
@@ -147,11 +146,7 @@
                     .sendMail({
                         to: user.email,
                         subject: 'You have been mentioned in a discussion',
-<<<<<<< HEAD
                         template: 'discussion-mention',
-=======
-                        template: getFullTemplatePath('discussion/mention'),
->>>>>>> d63fd77d
                         context: {
                             creator,
                             organization,
@@ -166,19 +161,15 @@
                     .catch((err) => {
                         Logger.error(`An error occurrend sending mention in discussion mail to ${user.email}`, err, CommentsService.name)
                     })
-                }
-            }
-            if (centralizedMails && organization.options.notifications.emails.length > 0 && mentionedUsers.length > 0) {
-                const emails: string[] = organization.options.notifications.emails
-                this.mailerService
+            }
+        }
+        if (centralizedMails && organization.options.notifications.emails.length > 0 && mentionedUsers.length > 0) {
+            const emails: string[] = organization.options.notifications.emails
+            this.mailerService
                 .sendMail({
                     to: emails,
                     subject: 'Mentions in a discussion',
-<<<<<<< HEAD
                     template: 'discussion-mentions',
-=======
-                    template: getFullTemplatePath('discussion/mentions'),
->>>>>>> d63fd77d
                     context: {
                         creator,
                         users: mentionedUsers.map((u: User) => u.display_name).join(','),
