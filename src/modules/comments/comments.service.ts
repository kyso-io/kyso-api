--- conflicted
+++ resolved
@@ -1,11 +1,9 @@
-<<<<<<< HEAD
 import {
     Comment,
     CommentDto,
     CommentPermissionsEnum,
     Discussion,
     ElasticSearchIndex,
-    GlobalPermissionsEnum,
     KysoCommentsCreateEvent,
     KysoCommentsDeleteEvent,
     KysoCommentsUpdateEvent,
@@ -20,16 +18,11 @@
     Token,
     User,
 } from '@kyso-io/kyso-model'
-import { Inject, Injectable, Logger, PreconditionFailedException, Provider } from '@nestjs/common'
+import { ForbiddenException, Inject, Injectable, Logger, PreconditionFailedException, Provider } from '@nestjs/common'
 import { ClientProxy } from '@nestjs/microservices'
-=======
-import { Comment, CommentPermissionsEnum, Discussion, GlobalPermissionsEnum, Organization, Report, Team, Token, User } from '@kyso-io/kyso-model'
-import { MailerService } from '@nestjs-modules/mailer'
-import { ForbiddenException, Injectable, Logger, PreconditionFailedException, Provider } from '@nestjs/common'
->>>>>>> 6ad6404c
 import { Autowired } from '../../decorators/autowired'
 import { AutowiredService } from '../../generic/autowired.generic'
-import { userHasPermission } from '../../helpers/permissions'
+import { AuthService } from '../auth/auth.service'
 import { DiscussionsService } from '../discussions/discussions.service'
 import { FullTextSearchService } from '../full-text-search/full-text-search.service'
 import { KysoSettingsService } from '../kyso-settings/kyso-settings.service'
@@ -38,7 +31,6 @@
 import { TeamsService } from '../teams/teams.service'
 import { UsersService } from '../users/users.service'
 import { CommentsMongoProvider } from './providers/mongo-comments.provider'
-import { AuthService } from '../auth/auth.service'
 
 function factory(service: CommentsService) {
     return service
@@ -272,14 +264,9 @@
         if (!comment) {
             throw new PreconditionFailedException('The specified comment could not be found')
         }
-<<<<<<< HEAD
         let team: Team = null
         let report: Report = null
         let discussion: Discussion = null
-=======
-
-        let team: Team
->>>>>>> 6ad6404c
         if (comment?.report_id) {
             report = await this.reportsService.getReportById(comment.report_id)
             if (!report) {
@@ -313,14 +300,16 @@
         }
         const userIsCommentCreator: boolean = comment.user_id === token.id
         if (!userIsCommentCreator) {
-            const hasPermissions: boolean = AuthService.hasPermissions(token, [CommentPermissionsEnum.DELETE], team.sluglified_name, organization.sluglified_name)
+            const hasPermissions: boolean = AuthService.hasPermissions(
+                token,
+                [CommentPermissionsEnum.DELETE],
+                team.sluglified_name,
+                organization.sluglified_name,
+            )
             if (!hasPermissions) {
                 throw new ForbiddenException('You do not have permissions to delete this comment')
             }
         }
-        const relatedComments: Comment[] = await this.provider.read({
-            filter: { comment_id: this.provider.toObjectId(commentId) },
-        })
         comment = await this.provider.update({ _id: this.provider.toObjectId(comment.id) }, { $set: { mark_delete_at: new Date() } })
 
         this.client.emit<KysoCommentsDeleteEvent>(KysoEvent.COMMENTS_DELETE, {
