import { Comment, NormalizedResponse, Token } from '@kyso-io/kyso-model'
import { Body, Controller, Delete, Get, Param, Post, UseGuards } from '@nestjs/common'
import { ApiBearerAuth, ApiExtraModels, ApiOperation, ApiParam, ApiTags } from '@nestjs/swagger'
import { ApiNormalizedResponse } from '../../decorators/api-normalized-response'
import { GenericController } from '../../generic/controller.generic'
import { GlobalPermissionsEnum } from '../../security/general-permissions.enum'
import { CurrentToken } from '../auth/annotations/current-token.decorator'
import { Permission } from '../auth/annotations/permission.decorator'
import { PermissionsGuard } from '../auth/guards/permission.guard'
import { CommentsService } from './comments.service'
import { CommentPermissionsEnum } from './security/comment-permissions.enum'

@ApiTags('comments')
@ApiExtraModels(Comment)
@UseGuards(PermissionsGuard)
@ApiBearerAuth()
@Controller('comments')
export class CommentsController extends GenericController<Comment> {
    constructor(private readonly commentsService: CommentsService) {
        super()
    }

    // eslint-disable-next-line @typescript-eslint/no-empty-function
    assignReferences(comment: Comment) {}

    @Get('/:commentId')
    @ApiOperation({
        summary: `Get a comment`,
        description: `Allows fetching content of a specific comment passing its identificator`,
    })
    @ApiNormalizedResponse({
        status: 200,
        description: `Comment matching id`,
        type: Comment,
    })
    @ApiParam({
        name: 'commentId',
        required: true,
        description: 'Id of the comment to fetch',
        schema: { type: 'string' },
        example: 'K1bOzHjEmN',
    })
    @Permission([CommentPermissionsEnum.READ])
    async getComment(@Param('commentId') commentId: string): Promise<NormalizedResponse<Comment>> {
        const comment: Comment = await this.commentsService.getCommentWithChildren(commentId)
        return new NormalizedResponse(comment)
    }

    @Post()
    @ApiOperation({
        summary: `Create a comment`,
        description: `Allows creating a new comment`,
    })
    @ApiNormalizedResponse({
        status: 201,
        description: `Comment created`,
        type: Comment,
    })
    @Permission([GlobalPermissionsEnum.GLOBAL_ADMIN, CommentPermissionsEnum.ADMIN, CommentPermissionsEnum.CREATE])
    public async createComment(@CurrentToken() token: Token, @Body() comment: Comment): Promise<NormalizedResponse<Comment>> {
        const newComment: Comment = await this.commentsService.createCommentGivenToken(token, comment)
        return new NormalizedResponse(newComment)
    }

    @Delete('/:commentId')
    @ApiOperation({
        summary: `Delete a comment`,
        description: `Allows deleting a comment passing its identificator`,
    })
    @ApiNormalizedResponse({
        status: 200,
        description: `Comment deleted`,
        type: Boolean,
    })
    @ApiParam({
        name: 'commentId',
        required: true,
        description: 'Id of the comment to delete',
        schema: { type: 'string' },
        example: 'K1bOzHjEmN',
    })
    @Permission([GlobalPermissionsEnum.GLOBAL_ADMIN, CommentPermissionsEnum.ADMIN, CommentPermissionsEnum.DELETE])
<<<<<<< HEAD
    async deleteComment(@CurrentToken() token: Token, @Param('commentId') commentId: string): Promise<NormalizedResponse<Boolean>> {
=======
    async deleteComment(@CurrentToken() token: Token, @Param('commentId') commentId: string): Promise<NormalizedResponse<boolean>> {
>>>>>>> 7010bad2
        const result: boolean = await this.commentsService.deleteComment(token, commentId)
        return new NormalizedResponse(result)
    }
}<|MERGE_RESOLUTION|>--- conflicted
+++ resolved
@@ -80,11 +80,7 @@
         example: 'K1bOzHjEmN',
     })
     @Permission([GlobalPermissionsEnum.GLOBAL_ADMIN, CommentPermissionsEnum.ADMIN, CommentPermissionsEnum.DELETE])
-<<<<<<< HEAD
-    async deleteComment(@CurrentToken() token: Token, @Param('commentId') commentId: string): Promise<NormalizedResponse<Boolean>> {
-=======
     async deleteComment(@CurrentToken() token: Token, @Param('commentId') commentId: string): Promise<NormalizedResponse<boolean>> {
->>>>>>> 7010bad2
         const result: boolean = await this.commentsService.deleteComment(token, commentId)
         return new NormalizedResponse(result)
     }
