import {
  AuthProviderSpec,
  CheckPermissionDto,
  KysoPermissions,
  KysoSettingsEnum,
  Login,
  LoginProviderEnum,
  NormalizedResponseDTO,
  Organization,
  OrganizationAuthOptions,
  PingIdSAMLSpec,
  ReportPermissionsEnum,
  ResourcePermissions,
  SignUpDto,
  Team,
  TeamVisibilityEnum,
  Token,
  TokenPermissions,
  TokenStatusEnum,
  User,
  VerifyEmailRequestDTO,
} from '@kyso-io/kyso-model';
import {
  Body,
  Controller,
  ForbiddenException,
  Get,
  Headers,
  HttpStatus,
  Logger,
  NotFoundException,
  Param,
  Post,
  PreconditionFailedException,
  Query,
  Req,
  Res,
  UnauthorizedException,
} from '@nestjs/common';
import { ApiBearerAuth, ApiBody, ApiHeader, ApiOperation, ApiParam, ApiQuery, ApiResponse, ApiTags } from '@nestjs/swagger';
import * as moment from 'moment';
import { ObjectId } from 'mongodb';
import { v4 as uuidv4 } from 'uuid';
import { ApiNormalizedResponse } from '../../decorators/api-normalized-response';
import { Autowired } from '../../decorators/autowired';
import { Cookies } from '../../decorators/cookies';
import { Public } from '../../decorators/is-public';
import { GenericController } from '../../generic/controller.generic';
import { db } from '../../main';
import { PlatformRole } from '../../security/platform-roles';
import { KysoSettingsService } from '../kyso-settings/kyso-settings.service';
import { OrganizationsService } from '../organizations/organizations.service';
import { TeamsService } from '../teams/teams.service';
import { UsersService } from '../users/users.service';
import { CurrentToken } from './annotations/current-token.decorator';
import { AuthService } from './auth.service';
import { PlatformRoleService } from './platform-role.service';
import { BaseLoginProvider } from './providers/base-login.provider';
import { UserRoleService } from './user-role.service';
// eslint-disable-next-line @typescript-eslint/no-var-requires
const querystring = require('querystring');
// eslint-disable-next-line @typescript-eslint/no-var-requires
const Saml2js = require('saml2js');

@ApiTags('auth')
@Controller('auth')
export class AuthController extends GenericController<string> {
  @Autowired({ typeName: 'UsersService' })
  private readonly usersService: UsersService;

  @Autowired({ typeName: 'OrganizationsService' })
  private readonly organizationsService: OrganizationsService;

  @Autowired({ typeName: 'UserRoleService' })
  public readonly userRoleService: UserRoleService;

  @Autowired({ typeName: 'PlatformRoleService' })
  public readonly platformRoleService: PlatformRoleService;

  @Autowired({ typeName: 'TeamsService' })
  public readonly teamsService: TeamsService;

  @Autowired({ typeName: 'KysoSettingsService' })
  public readonly kysoSettingsService: KysoSettingsService;

  constructor(private readonly authService: AuthService, private readonly baseLoginProvider: BaseLoginProvider) {
    super();
  }

  @Get('/version')
  version(): string {
    return '1.1.0';
  }

  @Get('/db')
  public async getMongoDbVersion(): Promise<string> {
    return new Promise<string | null>((resolve) => {
      db.admin().serverInfo((err, info) => {
        if (err) {
          Logger.error(`An error occurred getting mongodb version`, err, AuthController.name);
          resolve(err);
        } else {
          resolve(info?.version ? info.version : 'Unknown');
        }
      });
    });
  }

  @Post('/login')
  @ApiOperation({
    summary: `Logs an user into Kyso`,
    description: `Allows existing users to log-in into Kyso`,
  })
  @ApiResponse({
    status: 200,
    description: `JWT token related to user`,
    type: String,
  })
  @ApiBody({
    description: 'Login credentials and provider',
    required: true,
    type: Login,
    examples: Login.examples(),
  })
  async login(@Body() login: Login, @Res() res): Promise<void> {
    const jwt: string = await this.authService.login(login);
    const staticContentPrefix: string = await this.kysoSettingsService.getValue(KysoSettingsEnum.STATIC_CONTENT_PREFIX);
    const tokenExpirationTimeInHours = await this.kysoSettingsService.getValue(KysoSettingsEnum.DURATION_HOURS_JWT_TOKEN);
    res.cookie('kyso-jwt-token', jwt, {
      secure: process.env.NODE_ENV !== 'development',
      httpOnly: true,
      path: staticContentPrefix,
      sameSite: 'strict',
      expires: moment().add(tokenExpirationTimeInHours, 'hours').toDate(),
    });
    res.send(new NormalizedResponseDTO(jwt));
  }

  @Post('/logout')
  @ApiOperation({
    summary: `Log out the user from Kyso`,
    description: `Log out the user from Kyso`,
  })
  @ApiResponse({
    status: 200,
    description: `JWT token related to user`,
    type: String,
  })
  async logout(@Res() res): Promise<void> {
    const staticContentPrefix: string = await this.kysoSettingsService.getValue(KysoSettingsEnum.STATIC_CONTENT_PREFIX);
    res.cookie('kyso-jwt-token', '', {
      secure: process.env.NODE_ENV !== 'development',
      httpOnly: true,
      path: staticContentPrefix,
      sameSite: 'strict',
      expires: new Date(0),
    });
    res.status(HttpStatus.OK).send();
  }

  @Get('/login/sso/ping-saml/:organizationSlug')
  @ApiOperation({
    summary: `Logs an user into Kyso with PingID`,
    description: `Logs an user into Kyso with PingID`,
  })
  @ApiResponse({
    status: 302,
    description: `Redirect to the configured SSO instance of PingID`,
    type: String,
  })
  @ApiParam({
    name: 'organizationSlug',
    required: true,
    description: `Slugified name of kyso's organization to login`,
    schema: { type: 'string' },
    example: 'JANSSEN-RANDD',
  })
  async loginSSO(@Param('organizationSlug') organizationSlug: string) {
    try {
      // Fetch organizationSlug configuration
      const organization: Organization = await this.organizationsService.getOrganization({
        filter: {
          name: organizationSlug,
        },
      });

      let pingSamlConfiguration: AuthProviderSpec;

      if (organization.options && organization.options.auth && organization.options.auth.otherProviders && organization.options.auth.otherProviders.length > 0) {
        pingSamlConfiguration = organization.options.auth.otherProviders.find((x) => x.type === LoginProviderEnum.PING_ID_SAML);
      } else {
        return 'Your organization has not configured PingSAML as auth provider';
      }

      // Set variables to organizationConfiguration
      let authPingIdSamlSsoUrl;
      let authPingIdSamlEnvironmentCode;
      let authPingIdSPEntityId;

      if (pingSamlConfiguration) {
        const options = pingSamlConfiguration.options as PingIdSAMLSpec;

        authPingIdSamlSsoUrl = options.sso_url;
        authPingIdSamlEnvironmentCode = options.environment_code;
        authPingIdSPEntityId = options.sp_entity_id;
      } else {
        return 'Your organization has not configured PingSAML as auth provider';
      }
    } catch (ex) {
      Logger.error('Error using ping saml auth sso', ex);
      return 'Your organization has not properly configured PingSAML as auth provider';
    }
  }

  @Post('/login/sso/ping-saml/callback')
  @ApiOperation({
    summary: `Callback URL for pingID`,
    description: `Callback URL. Expects an object with the properties: mail, givenName (name) and sn (surname)`,
  })
  async loginSSOCallback(@Req() request, @Res() response) {
    const xmlResponse = request.body.SAMLResponse;

    const parser = new Saml2js(xmlResponse);
    const data = parser.toObject();

    if (data && data.mail && data.givenName && data.sn) {
      // Build JWT token and redirect to frontend
      Logger.log('Build JWT token and redirect to frontend');
      const login: Login = new Login(
        uuidv4(), // set a random password
        LoginProviderEnum.PING_ID_SAML,
        data.mail,
        data,
      );

      const jwt = await this.authService.login(login);
      const frontendUrl = await this.kysoSettingsService.getValue(KysoSettingsEnum.FRONTEND_URL);

<<<<<<< HEAD
      Logger.log(`Redirecting to ${frontendUrl}/sso/${jwt}`);
=======
      const staticContentPrefix: string = await this.kysoSettingsService.getValue(KysoSettingsEnum.STATIC_CONTENT_PREFIX);
      const tokenExpirationTimeInHours = await this.kysoSettingsService.getValue(KysoSettingsEnum.DURATION_HOURS_JWT_TOKEN);
      response.cookie('kyso-jwt-token', jwt, {
        secure: process.env.NODE_ENV !== 'development',
        httpOnly: true,
        path: staticContentPrefix,
        sameSite: 'strict',
        expires: moment().add(tokenExpirationTimeInHours, 'hours').toDate(),
      });

      console.log(`Redirecting to ${frontendUrl}/sso/${jwt}`);
>>>>>>> c6095ff4
      response.redirect(`${frontendUrl}/sso/${jwt}`);
    } else {
      throw new PreconditionFailedException(`Incomplete SAML payload received. Kyso requires the following properties: samlSubject, email, portrait and name`);
    }
  }

  @Post('/login/sso/fail')
  @Get('/login/sso/fail')
  async loginSSOFail(@Req() request) {
    return 'Failed';
  }

  @Post('/sign-up')
  @ApiOperation({
    summary: `Signs up an user into Kyso`,
    description: `Allows new users to sign-up into Kyso`,
  })
  @ApiBody({
    description: 'User registration data',
    required: true,
    type: SignUpDto,
    examples: SignUpDto.examples(),
  })
  @ApiNormalizedResponse({ status: 201, description: `Registered user`, type: User })
  public async signUp(@Body() signUpDto: SignUpDto): Promise<NormalizedResponseDTO<User>> {
    const user: User = await this.usersService.createUser(signUpDto);
    return new NormalizedResponseDTO(user);
  }

  @Post('/verify-email')
  @ApiOperation({
    summary: `Verify an user's email address`,
    description: `Allows new users to verify their email address`,
  })
  @ApiBody({
    description: 'Email verification data',
    required: true,
    type: VerifyEmailRequestDTO,
    examples: VerifyEmailRequestDTO.examples(),
  })
  @ApiNormalizedResponse({ status: 200, description: `Jwt token`, type: String })
  public async verifyEmail(@Body() verifyEmailRequestDto: VerifyEmailRequestDTO, @Res() res): Promise<void> {
    const user: User = await this.usersService.getUser({ filter: { email: verifyEmailRequestDto.email } });
    if (!user) {
      throw new NotFoundException(`User not found`);
    }
    await this.usersService.verifyEmail(verifyEmailRequestDto);
    const jwt: string = await this.baseLoginProvider.createToken(user);
    const staticContentPrefix: string = await this.kysoSettingsService.getValue(KysoSettingsEnum.STATIC_CONTENT_PREFIX);
    const tokenExpirationTimeInHours = await this.kysoSettingsService.getValue(KysoSettingsEnum.DURATION_HOURS_JWT_TOKEN);
    res.cookie('kyso-jwt-token', jwt, {
      secure: process.env.NODE_ENV !== 'development',
      httpOnly: true,
      path: staticContentPrefix,
      sameSite: 'strict',
      expires: moment().add(tokenExpirationTimeInHours, 'hours').toDate(),
    });
    res.send(new NormalizedResponseDTO(jwt));
  }

  @Post('/send-verification-email')
  @ApiOperation({
    summary: `Send an email to verify an user's email address`,
    description: `Allows new users to send an email to verify their email address`,
  })
  @ApiNormalizedResponse({ status: 200, description: `Sent email`, type: Boolean })
  public async sendVerifyEmail(@CurrentToken() token: Token): Promise<NormalizedResponseDTO<boolean>> {
    if (!token) {
      throw new UnauthorizedException('No token provided');
    }
    const user: User = await this.usersService.getUserById(token.id);
    const result: boolean = await this.usersService.sendVerificationEmail(user);
    return new NormalizedResponseDTO(result);
  }

  @Post('/refresh-token')
  @ApiBearerAuth()
  @ApiOperation({
    summary: `Refresh token`,
    description: `Refresh token`,
  })
  @ApiResponse({
    status: 201,
    description: `Updated token related to user`,
    type: Token,
  })
  @ApiResponse({
    status: 403,
    description: `Token is invalid or expired`,
  })
  async refreshToken(@Headers('authorization') jwtToken: string): Promise<NormalizedResponseDTO<string>> {
    if ('Bearer ' !== jwtToken.substring(0, 7)) {
      throw new UnauthorizedException('Invalid token');
    }
    try {
      const splittedToken = jwtToken.split('Bearer ');

      const tokenStatus: TokenStatusEnum = this.authService.verifyToken(splittedToken[1]);

      switch (tokenStatus) {
        case TokenStatusEnum.VALID:
        case TokenStatusEnum.EXPIRED:
          // Expired, but issued by us
          const decodedToken: Token = this.authService.decodeToken(splittedToken[1]);
          if (decodedToken) {
            const jwt: string = await this.authService.refreshToken(decodedToken);
            if (!jwt) {
              throw new ForbiddenException();
            }
            return new NormalizedResponseDTO(jwt);
          } else {
            throw new ForbiddenException();
          }

        case TokenStatusEnum.INVALID_SIGNATURE:
          // Raise security alert
          console.error('SECURITY WARNING: INVALID SIGNATURE DETECTED');
          throw new ForbiddenException();

        default:
          throw new ForbiddenException();
      }
    } catch (ex) {
      throw new ForbiddenException();
    }
  }

  @Get('/organization/:organizationSlug/options')
  @ApiParam({
    name: 'organizationSlug',
    required: true,
    description: `Slugified name of kyso's organization to login`,
    schema: { type: 'string' },
    example: 'JANSSEN-RANDD',
  })
  @ApiNormalizedResponse({ status: 200, description: `Organization auth options`, type: OrganizationAuthOptions })
  async getOrganizationAuthOptions(@Param('organizationSlug') organizationSlug: string): Promise<NormalizedResponseDTO<OrganizationAuthOptions>> {
    // Fetch organizationSlug configuration
    const organization: Organization = await this.organizationsService.getOrganization({
      filter: {
        sluglified_name: organizationSlug,
      },
    });
    if (!organization) {
      throw new PreconditionFailedException(`Organization with slug ${organizationSlug} not found`);
    }
    return new NormalizedResponseDTO(organization.options?.auth ? organization.options.auth : null);
  }

  @Get('/username-available/:username')
  @ApiParam({
    name: 'username',
    required: true,
    description: `Username to check`,
    schema: { type: 'string' },
    example: 'janssen-randd',
  })
  @ApiNormalizedResponse({ status: 200, description: `Username is available`, type: Boolean })
  async checkUsernameAvailability(@Param('username') username: string): Promise<NormalizedResponseDTO<boolean>> {
    const result = await this.usersService.checkUsernameAvailability(username);
    return new NormalizedResponseDTO(result);
  }

  @Get('/user/:username/permissions')
  @ApiParam({
    name: 'username',
    required: true,
    description: `Username of the user to retrieve their permissions`,
    schema: { type: 'string' },
    example: 'rey@kyso.io',
  })
  @ApiBearerAuth()
  async getUserPermissions(@CurrentToken() requesterUser: Token, @Param('username') username: string) {
    if (!requesterUser) {
      throw new UnauthorizedException('Unhautenticated request');
    }

    if (!requesterUser.isGlobalAdmin() && requesterUser.username.toLowerCase() !== username.toLowerCase()) {
      throw new UnauthorizedException(`The requester user has no rights to access other user permissions`);
    }

    const finalPermissions: TokenPermissions = requesterUser.permissions;
    const { data: publicTokenPermissions } = await this.getPublicPermissions();
    // Global permissions
    for (const kysoPermission of publicTokenPermissions.global) {
      if (!finalPermissions.global.includes(kysoPermission)) {
        finalPermissions.global.push(kysoPermission);
      }
    }
    // Organization permissions
    for (const publicOrganizationResourcePermission of publicTokenPermissions.organizations) {
      const index: number = finalPermissions.organizations.findIndex(
        (organizationResourcePermission: ResourcePermissions) => organizationResourcePermission.id === publicOrganizationResourcePermission.id,
      );
      if (index === -1) {
        finalPermissions.organizations.push(publicOrganizationResourcePermission);
      }
    }
    // Team permissions
    for (const publicTeamResourcePermission of publicTokenPermissions.teams) {
      const index: number = finalPermissions.teams.findIndex((teamResourcePermission: ResourcePermissions) => teamResourcePermission.id === publicTeamResourcePermission.id);
      if (index === -1) {
        finalPermissions.teams.push(publicTeamResourcePermission);
      }
    }

    // If the user is global admin
    return new NormalizedResponseDTO(finalPermissions);
  }

  @Get('/public-permissions')
  @Public()
  async getPublicPermissions(): Promise<NormalizedResponseDTO<TokenPermissions>> {
    const globalKysoPermissions: KysoPermissions[] = [];
    const organizationsResourcePermissions: ResourcePermissions[] = [];
    const teamsResourcePermissions: ResourcePermissions[] = [];
    const publicTeams: Team[] = await this.teamsService.getTeams({
      filter: {
        visibility: TeamVisibilityEnum.PUBLIC,
      },
    });
    if (publicTeams.length > 0) {
      const uniqueOrganizationIds: string[] = [];
      publicTeams.forEach((team: Team) => {
        const resourcePermissions: ResourcePermissions = new ResourcePermissions(
          team.sluglified_name,
          team.display_name,
          PlatformRole.EXTERNAL_ROLE.permissions,
          team.id,
          false,
          team.organization_id,
          ['external'],
          team.visibility,
        );
        teamsResourcePermissions.push(resourcePermissions);
      });
      publicTeams.forEach((team) => {
        if (!uniqueOrganizationIds.includes(team.organization_id)) {
          uniqueOrganizationIds.push(team.organization_id);
        }
      });
      const publicOrganizations: Organization[] = await this.organizationsService.getOrganizations({
        filter: {
          _id: { $in: uniqueOrganizationIds.map((id) => new ObjectId(id)) },
        },
      });
      publicOrganizations.forEach((organization: Organization) => {
        const resourcePermissions: ResourcePermissions = new ResourcePermissions(organization.sluglified_name, organization.display_name, [], organization.id, false, organization.id, [], null);
        organizationsResourcePermissions.push(resourcePermissions);
      });
    }
    const tokenPermissions: TokenPermissions = new TokenPermissions(globalKysoPermissions, teamsResourcePermissions, organizationsResourcePermissions);
    return new NormalizedResponseDTO(tokenPermissions);
  }

  @Get('/check-permissions')
  @ApiHeader({
    name: 'x-original-uri',
    description: 'Original SCS url',
    required: true,
  })
  @ApiQuery({
    name: 'token',
    type: String,
    description: 'JWT Token to check. Optional',
    required: false,
  })
  async checkPermissions(@Headers('x-original-uri') originalUri, @Res() response: any, @Cookies() cookies: any, @Query('token') queryToken?: string) {
    Logger.log(`Checking permissions for ${originalUri}`);

    if (process.env.NODE_ENV === 'development') {
      response.status(HttpStatus.OK).send();
      return;
    }

    if (!originalUri || originalUri.length === 0) {
      response.status(HttpStatus.FORBIDDEN).send();
      return;
    }

    // URI has the following structure /scs/{organizationName}/{teamName}/reports/{reportId}/...
    // Remove the first /scs/
    const staticContentPrefix: string = await this.kysoSettingsService.getValue(KysoSettingsEnum.STATIC_CONTENT_PREFIX);
    originalUri = originalUri.replace(`${staticContentPrefix}/`, '');

    // Split by "/"
    const splittedUri: string[] = originalUri.split('/');
    const organizationName = splittedUri[0];
    const teamName = splittedUri[1];
    // const reportName = splittedUri[3]

    const organization: Organization = await this.organizationsService.getOrganization({ filter: { sluglified_name: organizationName } });
    if (!organization) {
      Logger.error(`Organization ${organizationName} not found`);
      throw new PreconditionFailedException('Organization not found');
    }

    const team: Team = await this.teamsService.getUniqueTeam(organization.id, teamName);
    if (!team) {
      throw new PreconditionFailedException('Team not found');
    }
    if (team.visibility === TeamVisibilityEnum.PUBLIC) {
      response.status(HttpStatus.OK).send();
      return;
    }

    // Read token from cookie or querystring
    let token: Token;
    if (!cookies || !cookies['kyso-jwt-token'] || cookies['kyso-jwt-token'].length === 0) {
      Logger.log(`No cookies set. Looking for query string token`);

      if (queryToken) {
        Logger.log(`Received query token: ${queryToken}`);
        token = this.authService.evaluateAndDecodeToken(queryToken);
      } else {
        Logger.log(`Query Token not received. Trying to extract it from the original-uri`);
        // check if we have a query string
        const qi: number = originalUri.indexOf('?');
        // no token in cookies or querystring, forbidden
        if (qi == -1) {
          response.status(HttpStatus.FORBIDDEN).send();
          return;
        }
        // try to find the token on the query string
        const qs = querystring.parse(originalUri.substring(qi + 1));

        Logger.log(`Extracted token ${qs.token}`);
        token = this.authService.evaluateAndDecodeToken(qs.token);
      }
      Logger.log(`Received token: ${queryToken}`);
    } else {
      Logger.log(`There are cookies`);
      Logger.log(`Received token: ${cookies['kyso-jwt-token']}`);

      token = this.authService.evaluateAndDecodeToken(cookies['kyso-jwt-token']);
    }

    if (!token) {
      Logger.log("Didn't received any token. Forbidden");
      response.status(HttpStatus.FORBIDDEN).send();
      return;
    }

    token.permissions = await AuthService.buildFinalPermissionsForUser(token.username, this.usersService, this.teamsService, this.organizationsService, this.platformRoleService, this.userRoleService);

    const userHasPermission: boolean = AuthService.hasPermissions(token, [ReportPermissionsEnum.READ], team, organization);

    if (userHasPermission) {
      response.status(HttpStatus.OK).send();
    } else {
      response.status(HttpStatus.FORBIDDEN).send();
    }
  }

  @Post('/check-permission')
  @ApiBody({
    description: 'Permission to check',
    required: true,
    type: CheckPermissionDto,
    examples: CheckPermissionDto.examples(),
  })
  async checkPermission(@CurrentToken() token: Token, @Body() checkPermissionDto: CheckPermissionDto): Promise<NormalizedResponseDTO<boolean>> {
    if (!token) {
      throw new UnauthorizedException('No bearer token provided');
    }

    const objects: { organization: Organization; team: Team } = await this.authService.retrieveOrgAndTeamFromSlug(checkPermissionDto.organization, checkPermissionDto.team);

    const userHasPermission: boolean = AuthService.hasPermissions(token, [checkPermissionDto.permission as KysoPermissions], objects.team, objects.organization);
    return new NormalizedResponseDTO(userHasPermission);
  }
}<|MERGE_RESOLUTION|>--- conflicted
+++ resolved
@@ -235,10 +235,6 @@
 
       const jwt = await this.authService.login(login);
       const frontendUrl = await this.kysoSettingsService.getValue(KysoSettingsEnum.FRONTEND_URL);
-
-<<<<<<< HEAD
-      Logger.log(`Redirecting to ${frontendUrl}/sso/${jwt}`);
-=======
       const staticContentPrefix: string = await this.kysoSettingsService.getValue(KysoSettingsEnum.STATIC_CONTENT_PREFIX);
       const tokenExpirationTimeInHours = await this.kysoSettingsService.getValue(KysoSettingsEnum.DURATION_HOURS_JWT_TOKEN);
       response.cookie('kyso-jwt-token', jwt, {
@@ -248,9 +244,6 @@
         sameSite: 'strict',
         expires: moment().add(tokenExpirationTimeInHours, 'hours').toDate(),
       });
-
-      console.log(`Redirecting to ${frontendUrl}/sso/${jwt}`);
->>>>>>> c6095ff4
       response.redirect(`${frontendUrl}/sso/${jwt}`);
     } else {
       throw new PreconditionFailedException(`Incomplete SAML payload received. Kyso requires the following properties: samlSubject, email, portrait and name`);
