--- conflicted
+++ resolved
@@ -27,6 +27,7 @@
     UnauthorizedException,
 } from '@nestjs/common'
 import { ApiBearerAuth, ApiBody, ApiHeader, ApiOperation, ApiParam, ApiResponse, ApiTags } from '@nestjs/swagger'
+import JSONTransport from 'nodemailer/lib/json-transport'
 import { ApiNormalizedResponse } from '../../decorators/api-normalized-response'
 import { Autowired } from '../../decorators/autowired'
 import { Cookies } from '../../decorators/cookies'
@@ -54,16 +55,16 @@
     private readonly organizationsService: OrganizationsService
 
     @Autowired({ typeName: 'UserRoleService' })
-    public userRoleService: UserRoleService
+    public readonly userRoleService: UserRoleService
 
     @Autowired({ typeName: 'PlatformRoleService' })
-    public platformRoleService: PlatformRoleService
+    public readonly platformRoleService: PlatformRoleService
 
     @Autowired({ typeName: 'TeamsService' })
-    public teamsService: TeamsService
+    public readonly teamsService: TeamsService
 
     @Autowired({ typeName: 'KysoSettingsService' })
-    public kysoSettingsService: KysoSettingsService
+    public readonly kysoSettingsService: KysoSettingsService
 
     constructor(private readonly authService: AuthService) {
         super()
@@ -71,7 +72,7 @@
 
     @Get('/version')
     version(): string {
-        return '0.0.2'
+        return '1.1.0'
     }
 
     @Get('/db')
@@ -292,6 +293,10 @@
         }
     }
 
+
+    
+    
+
     @Get('/check-permissions')
     @ApiHeader({
         name: 'Authorization',
@@ -305,14 +310,35 @@
         description: 'Original SCS url',
         required: true,
     })
-<<<<<<< HEAD
-    async checkPermissions(@CurrentToken() requesterUser: Token, @Headers("x-original-uri") originalUri, @Res() response: any) {
-=======
-    async checkPermissions(@CurrentToken() requesterUser: Token, @Headers('x-original-uri') originalUri, @Res() response: any, @Cookies() cookies: any) {
+    async checkPermissions(@Headers('x-original-uri') originalUri, @Res() response: any, @Cookies() cookies: any) {
         console.log(originalUri)
         console.log(cookies)
-
->>>>>>> a660f896
+        const decodedToken = parseJwt(cookies['kyso-jwt-token'])
+
+        const permissions: TokenPermissions = await AuthService.buildFinalPermissionsForUser(
+            decodedToken.payload.username,
+            this.usersService,
+            this.teamsService,
+            this.organizationsService,
+            this.platformRoleService,
+            this.userRoleService,
+        )
+
+        const token: Token = new Token(
+            decodedToken.payload.id,
+            decodedToken.payload.name,
+            decodedToken.payload.username,
+            decodedToken.payload.display_name,
+            decodedToken.payload.email,
+            decodedToken.payload.plan,
+            decodedToken.payload.avatar_url,
+            decodedToken.payload.location,
+            decodedToken.payload.link,
+            decodedToken.payload.bio,
+            decodedToken.payload.accounts,
+            permissions,
+        )
+
         // URI has the following structure /scs/{organizationName}/{teamName}/reports/{reportId}/...
         // Remove the first /scs/
         const staticContentPrefix: string = await this.kysoSettingsService.getValue(KysoSettingsEnum.STATIC_CONTENT_PREFIX)
@@ -324,22 +350,18 @@
         const teamName = splittedUri[1]
         const reportId = splittedUri[3]
 
-        console.log(`organization ${organizationName}`)
-        console.log(`team ${teamName}`)
-        console.log(`report ${reportId}`)
-
-<<<<<<< HEAD
-        console.log(requesterUser.permissions)
-
-        const userHasPermission = await AuthService.hasPermissions(requesterUser, [ReportPermissionsEnum.READ], teamName, organizationName)
+        const userHasPermission = await AuthService.hasPermissions(token, [ReportPermissionsEnum.READ], teamName, organizationName)
 
         if(userHasPermission) {
             response.status(HttpStatus.OK).send();
         } else {
             response.status(HttpStatus.FORBIDDEN).send();
         }        
-=======
-        response.status(HttpStatus.OK).send()
->>>>>>> a660f896
-    }
+    }
+}
+
+function parseJwt(token) {
+    const base64Payload = token.split('.')[1]
+    const payload = Buffer.from(base64Payload, 'base64')
+    return JSON.parse(payload.toString())
 }