--- conflicted
+++ resolved
@@ -344,24 +344,6 @@
         }
     }
 
-<<<<<<< HEAD
-    @Post('/check-permissions')
-    @ApiBody({
-        description: 'entity to check',
-        required: true,
-        examples: {
-            'Check if user has permissions to access to a report': {
-                value: {
-                    type: 'report',
-                    id: '6220c2ae395e90e53b5afe39',
-                    permission: ["KYSO_IO_REPORT_READ"]
-                },
-            },
-        },
-    })
-    async checkPermissions(@CurrentToken() requesterUser: Token, @Body() data: any) {
-        return "ok"
-=======
     @Get('/check-permissions')
     @ApiHeader({
         name: 'Authorization',
@@ -423,6 +405,5 @@
         } else {
             response.status(HttpStatus.FORBIDDEN).send()
         }
->>>>>>> d759aefd
     }
 }