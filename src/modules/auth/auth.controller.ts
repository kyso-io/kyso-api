--- conflicted
+++ resolved
@@ -390,14 +390,8 @@
       if (!data['saml2p:Response']['saml2:Assertion']['saml2:Subject'][`saml2:${emailKey}`].hasOwnProperty('#text')) {
         throw new BadRequestException(`Incomplete SAML payload received. Kyso requires the ['saml2p:Response']['saml2:Assertion']['saml2:Subject']['saml2:${emailKey}']['#text'] property`);
       }
-<<<<<<< HEAD
       const email: string = data['saml2p:Response']['saml2:Assertion']['saml2:Subject'][`saml2:${emailKey}`]['#text'];
-=======
-      const email: string = data['saml2p:Response']['saml2:Assertion']['saml2:Subject']['saml2:NameID']['#text'];
-
       console.log(data['saml2p:Response']['saml2:Assertion'].toString());
-
->>>>>>> 1c2e0ef9
       if (email) {
         // Build JWT token and redirect to frontend
         Logger.log('Build JWT token and redirect to frontend');
