import { Injectable, Logger } from '@nestjs/common'
import { Comment } from '../../model/comment.model'
import { CreateReport } from '../../model/dto/create-report-request.dto'
import { CreateUserRequest } from '../../model/dto/create-user-request.dto'
import { LoginProviderEnum } from '../../model/enum/login-provider.enum'
import { TeamVisibilityEnum } from '../../model/enum/team-visibility.enum'
import { KysoRole } from '../../model/kyso-role.model'
import { Organization } from '../../model/organization.model'
import { Report } from '../../model/report.model'
import { Team } from '../../model/team.model'
import { User } from '../../model/user.model'
import { GlobalPermissionsEnum } from '../../security/general-permissions.enum'
import { CommentsService } from '../comments/comments.service'
import { OrganizationsService } from '../organizations/organizations.service'
import { ReportsService } from '../reports/reports.service'
import { ReportPermissionsEnum } from '../reports/security/report-permissions.enum'
import { TeamPermissionsEnum } from '../teams/security/team-permissions.enum'
import { TeamsService } from '../teams/teams.service'
import { UsersService } from '../users/users.service'

@Injectable()
export class TestingDataPopulatorService {
    private Rey_TeamAdminUser: User
    private Kylo_TeamContributorUser: User
    private Chewbacca_TeamReaderUser: User
    private Gideon_OrganizationAdminUser: User
    private Palpatine_PlatformAdminUser: User

    private DarksideOrganization: Organization
    private LightsideOrganization: Organization

    private TestReport: Report
    private TestComment: Comment
    private TestChildComment1: Comment
    private TestChildComment2: Comment
    private CustomTeamRole: KysoRole
    private CustomOrganizationRole: KysoRole

    private PublicTeam: Team
    private ProtectedTeamWithCustomRole: Team
    private PrivateTeam: Team

    constructor(
        private readonly usersService: UsersService,
        private readonly organizationService: OrganizationsService,
        private readonly teamService: TeamsService,
        // @Inject(forwardRef(() => ReportsService))
        private readonly reportsService: ReportsService,
        private readonly commentsService: CommentsService,
    ) {}

    public async populateTestData() {
        if (process.env.POPULATE_TEST_DATA && process.env.POPULATE_TEST_DATA === 'true') {
            Logger.log(`
                  ^     ^
                   ^   ^
                   (o o)
                  {  |  }  Testing data populator will create testing data in your database
                     "
            `)

            if (await this.checkIfAlreadyExists()) {
                Logger.log(`
                  THE TEST DATA ALREADY EXISTS. SKIPPING.
                `)
                return
            }

            await this.createTestingUsers()
            await this.createOrganizations()
            await this.createTeams()
            await this.assignUsersToOrganizations()
            await this.assignUsersToTeams()

            await this.createTestingReports()
            await this.createTestingComments()
        }
    }

    private async checkIfAlreadyExists() {
        // I assume only these two usernames exist if they were created by the test data populator
        const testUsersByUsername = await this.usersService.getUsers({ filter: { $or: [{ username: 'rey@kyso.io' }, { username: 'kylo@kyso.io' }] } })
        if (testUsersByUsername.length === 2) {
            return true
        }
        return false
    }

    private async createTestingUsers() {
        const rey_TestTeamAdminUser: CreateUserRequest = new CreateUserRequest(
            'rey@kyso.io',
            'rey@kyso.io',
            'rey',
            LoginProviderEnum.KYSO,
            '[Team Admin] Rey is a Team Admin',
            'free',
            'https://bit.ly/3Fgdosn',
            true,
            'n0tiene',
            [],
        )

        const kylo_TestTeamContributorUser: CreateUserRequest = new CreateUserRequest(
            'kylo@kyso.io',
            'kylo@kyso.io',
            'kyloren',
            LoginProviderEnum.KYSO,
            '[Team Contributor] Kylo Ren is a Team Contributor',
            'free',
            'https://bit.ly/3qfdNVo',
            true,
            'n0tiene',
            [],
        )

        const chewbacca_TestTeamReaderUser: CreateUserRequest = new CreateUserRequest(
            'chewbacca@kyso.io',
            'chewbacca@kyso.io',
            'chewbacca',
            LoginProviderEnum.KYSO,
            '[Team Reader] Chewbacca is a Team Reader',
            'free',
            'https://bit.ly/3slTUyI',
            true,
            'n0tiene',
            [],
        )

        const gideon_TestOrganizationAdminUser: CreateUserRequest = new CreateUserRequest(
            'gideon@kyso.io',
            'gideon@kyso.io',
            'moffgideon',
            LoginProviderEnum.KYSO,
            '[Organization Admin] Moff Gideon is an Organization Admin',
            'free',
            'https://bit.ly/3EWyNG6',
            true,
            'n0tiene',
            [],
        )

        const palpatine_TestPlatformAdminUser: CreateUserRequest = new CreateUserRequest(
            'palpatine@kyso.io',
            'palpatine@kyso.io',
            'palpatine',
            LoginProviderEnum.KYSO,
            '[Platform Admin] Palpatine is a platform admin',
            'free',
            'https://bit.ly/3e9b9ep',
            true,
            'n0tiene',
            [GlobalPermissionsEnum.GLOBAL_ADMIN],
        )

        this.Rey_TeamAdminUser = await this._createUser(rey_TestTeamAdminUser)
        this.Kylo_TeamContributorUser = await this._createUser(kylo_TestTeamContributorUser)
        this.Chewbacca_TeamReaderUser = await this._createUser(chewbacca_TestTeamReaderUser)
        this.Gideon_OrganizationAdminUser = await this._createUser(gideon_TestOrganizationAdminUser)
        this.Palpatine_PlatformAdminUser = await this._createUser(palpatine_TestPlatformAdminUser)
    }

    private async _createUser(user: CreateUserRequest) {
        try {
            Logger.log(`Creating ${user.nickname} user...`)
            return await this.usersService.createUser(user)
        } catch (ex) {
            Logger.log(`${user.nickname} user already exists`)
            return this.usersService.getUser({ email: user.email })
        }
    }

    private async createTestingReports() {
        const testReport = new CreateReport('kylos-report', 'team-contributor', null, 'main', '.')
        this.TestReport = await this._createReport(testReport, this.Kylo_TeamContributorUser)
    }

    private async _createReport(report: CreateReport, user: User) {
        try {
            Logger.log(`Creating ${report.name} report...`)
            return this.reportsService.createReport(user, report, null)
        } catch (ex) {
            Logger.log(`${report.name} report already exists`)
        }
    }

    private async createTestingComments() {
        const testComment = new Comment('test text', this.Kylo_TeamContributorUser.id, this.TestReport.id, null, this.Kylo_TeamContributorUser.username)
        this.TestComment = await this._createComment(testComment)

        this.TestChildComment1 = await this._createComment(
            new Comment('child test text', this.Kylo_TeamContributorUser.id, this.TestReport.id, this.TestComment.id, this.Kylo_TeamContributorUser.username),
        )

        this.TestChildComment2 = await this._createComment(
            new Comment('child 2 test text', this.Kylo_TeamContributorUser.id, this.TestReport.id, this.TestComment.id, this.Kylo_TeamContributorUser.username),
        )
    }

    private async _createComment(comment: Comment): Promise<Comment> {
        try {
            Logger.log(`Creating ${comment.text} comment...`)
            return this.commentsService.createComment(comment)
        } catch (ex) {
            Logger.log(`"${comment.text}" comment already exists`)
        }
    }

    private async createOrganizations() {
        const darksideOrganization: Organization = new Organization(
            'darkside',
            [],
            'darkside@kyso.io',
            'random-stripe-id-with-no-use',
            false,
        )

        this.DarksideOrganization = await this._createOrganization(darksideOrganization)

        this.CustomOrganizationRole = new KysoRole('custom-organization-random-role', [TeamPermissionsEnum.CREATE, TeamPermissionsEnum.DELETE])

        const lightsideOrganization: Organization = new Organization(
            'lightside',
            [this.CustomOrganizationRole],
            'lightside@kyso.io',
            'another-random-stripe-id-with-no-use',
            false,
        )

        this.LightsideOrganization = await this._createOrganization(lightsideOrganization)
    }

    private async _createOrganization(organization: Organization) {
        try {
            Logger.log(`Creating ${organization.name} organization...`)
            return await this.organizationService.createOrganization(organization)
        } catch (ex) {
            Logger.log(` ${organization.name} organization already exists`)
        }
    }

    private async createTeams() {
        try {
            const publicTeam = new Team(
                'public-team',
                'https://bit.ly/3J49GUO',
                'A public team',
                'Cleveland',
                [],
                this.DarksideOrganization.id,
                TeamVisibilityEnum.PUBLIC,
            )

            this.CustomTeamRole = new KysoRole('custom-team-random-role', [ReportPermissionsEnum.READ])

            const protectedTeam = new Team(
                'protected-team',
                'https://bit.ly/3e9mDOZ',
                'A protected team with custom roles',
                'Sacramento',
                [this.CustomTeamRole],
                this.LightsideOrganization.id,
                TeamVisibilityEnum.PROTECTED,
            )

            const privateTeam = new Team(
                'private-team',
                'https://bit.ly/3sr8x45',
                'A private team',
                'Milwaukee',
                [this.CustomTeamRole],
                this.DarksideOrganization.id,
                TeamVisibilityEnum.PRIVATE,
            )

            this.PublicTeam = await this._createTeam(publicTeam)
            this.ProtectedTeamWithCustomRole = await this._createTeam(protectedTeam)
            this.PrivateTeam = await this._createTeam(privateTeam)
        } catch (ex) {
            // silent exception
        }
    }

    private async _createTeam(team: Team) {
        try {
            Logger.log(`Creating ${team.name} team...`)
            return await this.teamService.createTeam(team)
        } catch (ex) {
            Logger.log(` ${team.name} team already exists`)
        }
    }

    private async assignUsersToOrganizations() {
        try {
            /*** Darkside organization ***/

            // Organization admin
            await this.organizationService.addMembersById(
                this.DarksideOrganization.id,
                [this.Gideon_OrganizationAdminUser.id.toString()],
                [KysoRole.ORGANIZATION_ADMIN_ROLE.name],
            )

            await this.organizationService.addMembersById(
                this.DarksideOrganization.id,
                [this.Kylo_TeamContributorUser.id.toString()],
                [KysoRole.TEAM_CONTRIBUTOR_ROLE.name],
            )

            /*** Lightside organization ***/
            await this.organizationService.addMembersById(
                this.LightsideOrganization.id, 
                [this.Rey_TeamAdminUser.id.toString()], 
                [KysoRole.TEAM_ADMIN_ROLE.name])

            await this.organizationService.addMembersById(
                this.LightsideOrganization.id,
                [this.Kylo_TeamContributorUser.id],
<<<<<<< HEAD
                [KysoRole.TEAM_CONTRIBUTOR_ROLE.name],
=======
                [KysoRole.TEAM_READER_ROLE.name]
            )

            await this.organizationService.addMembersById(
                this.LightsideOrganization.id,
                [this.Chewbacca_TeamReaderUser.id.toString()],
                [KysoRole.TEAM_READER_ROLE.name],
>>>>>>> b8c350a6
            )
        } catch (ex) {
            // silent exception for now ;)
        }
    }

    private async assignUsersToTeams() {
        try {
            Logger.log(`Adding ${this.Gideon_OrganizationAdminUser.nickname} to team ${this.PrivateTeam.name} with role ${this.CustomTeamRole.name}`)
            await this.teamService.addMembersById(this.PrivateTeam.id, [this.Gideon_OrganizationAdminUser.id], [this.CustomTeamRole.name])

            Logger.log(`Adding ${this.Rey_TeamAdminUser.nickname} to team ${this.PrivateTeam.name} with role ${KysoRole.TEAM_ADMIN_ROLE.name}`)
            await this.teamService.addMembersById(this.PrivateTeam.id, [this.Rey_TeamAdminUser.id], [KysoRole.TEAM_ADMIN_ROLE.name])
        } catch (ex) {
            // silent it
        }
    }
}<|MERGE_RESOLUTION|>--- conflicted
+++ resolved
@@ -206,13 +206,7 @@
     }
 
     private async createOrganizations() {
-        const darksideOrganization: Organization = new Organization(
-            'darkside',
-            [],
-            'darkside@kyso.io',
-            'random-stripe-id-with-no-use',
-            false,
-        )
+        const darksideOrganization: Organization = new Organization('darkside', [], 'darkside@kyso.io', 'random-stripe-id-with-no-use', false)
 
         this.DarksideOrganization = await this._createOrganization(darksideOrganization)
 
@@ -308,24 +302,17 @@
 
             /*** Lightside organization ***/
             await this.organizationService.addMembersById(
-                this.LightsideOrganization.id, 
-                [this.Rey_TeamAdminUser.id.toString()], 
-                [KysoRole.TEAM_ADMIN_ROLE.name])
-
-            await this.organizationService.addMembersById(
                 this.LightsideOrganization.id,
-                [this.Kylo_TeamContributorUser.id],
-<<<<<<< HEAD
-                [KysoRole.TEAM_CONTRIBUTOR_ROLE.name],
-=======
-                [KysoRole.TEAM_READER_ROLE.name]
-            )
+                [this.Rey_TeamAdminUser.id.toString()],
+                [KysoRole.TEAM_ADMIN_ROLE.name],
+            )
+
+            await this.organizationService.addMembersById(this.LightsideOrganization.id, [this.Kylo_TeamContributorUser.id], [KysoRole.TEAM_READER_ROLE.name])
 
             await this.organizationService.addMembersById(
                 this.LightsideOrganization.id,
                 [this.Chewbacca_TeamReaderUser.id.toString()],
                 [KysoRole.TEAM_READER_ROLE.name],
->>>>>>> b8c350a6
             )
         } catch (ex) {
             // silent exception for now ;)
