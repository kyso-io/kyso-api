--- conflicted
+++ resolved
@@ -37,10 +37,7 @@
         private readonly usersService: UsersService,
         private readonly organizationService: OrganizationsService,
         private readonly teamService: TeamsService,
-<<<<<<< HEAD
-=======
         // @Inject(forwardRef(() => ReportsService))
->>>>>>> 70b704a1
         private readonly reportsService: ReportsService,
     ) {}
 
