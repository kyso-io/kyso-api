import { Injectable, Logger, OnApplicationBootstrap } from '@nestjs/common'
import { Organization } from 'src/model/organization.model'
import { Team } from 'src/model/team.model'
import { User } from 'src/model/user.model'
import { GlobalPermissionsEnum } from 'src/security/general-permissions.enum'
import { KysoRole } from '../../model/kyso-role.model'
import { LoginProviderEnum } from '../../model/enum/login-provider.enum'
import { OrganizationsService } from '../organizations/organizations.service'
import { ReportPermissionsEnum } from '../reports/security/report-permissions.enum'
import { TeamPermissionsEnum } from '../teams/security/team-permissions.enum'
import { TeamsService } from '../teams/teams.service'
import { CreateUserRequest } from '../../model/dto/create-user-request.dto'
import { CreateReport, CreateReportRequest } from 'src/model/dto/create-report-request.dto'
import { Report } from 'src/model/report.model'
import { ReportsService } from 'src/modules/reports/reports.service'
import { UsersService } from '../users/users.service'
import { TeamVisibilityEnum } from 'src/model/enum/team-visibility.enum'

@Injectable()
export class TestingDataPopulatorService implements OnApplicationBootstrap {
    private Rey_TeamAdminUser: User
    private Kylo_TeamContributorUser: User
    private Chewbacca_TeamReaderUser: User
    private Gideon_OrganizationAdminUser: User
    private Palpatine_PlatformAdminUser: User

    private RegularOrganization: Organization
    private OrganizationWithCustomRole: Organization

<<<<<<< HEAD
    private TestReport: Report

    private RegularTeam: any
    private TeamWithCustomRole: any
=======
    private CustomTeamRole: KysoRole
    private CustomOrganizationRole: KysoRole

    private PublicTeam: Team
    private ProtectedTeamWithCustomRole: Team
    private PrivateTeam: Team
>>>>>>> e460f88c

    constructor(
        private readonly usersService: UsersService,
        private readonly organizationService: OrganizationsService,
        private readonly teamService: TeamsService,
        private readonly reportsService: ReportsService,
    ) {}

    async onApplicationBootstrap() {
        if (process.env.POPULATE_TEST_DATA && process.env.POPULATE_TEST_DATA === 'true') {
            console.log(`
                  ^     ^
                   ^   ^
                   (o o)
                  {  |  }  Testing data populator will create testing data in your database
                     "
            `)

            await this.createTestingUsers()
            await this.createTestingReports()
            await this.createOrganizations()
            await this.createTeams()
            await this.assignUsersToOrganizations()
            await this.assignUsersToTeams()
        }
    }

    private async createTestingUsers() {
        const rey_TestTeamAdminUser: User = new User(
            'rey@kyso.io',
            'rey@kyso.io',
            'Rey',
            LoginProviderEnum.KYSO,
            '[Team Admin] Rey is a Team Admin',
            'free',
            'n0tiene',
            'https://bit.ly/3Fgdosn',
            true,
            [],
        )

        const kylo_TestTeamContributorUser: User = new User(
            'kylo@kyso.io',
            'kylo@kyso.io',
            'Kylo Ren',
            LoginProviderEnum.KYSO,
            '[Team Contributor] Kylo Ren is a Team Contributor',
            'free',
            'n0tiene',
            'https://bit.ly/3qfdNVo',
            true,
            [],
        )

<<<<<<< HEAD
        const testTeamReaderUser: CreateUserRequest = new CreateUserRequest(
            'team-reader@kyso.io',
            'team-reader@kyso.io',
            'team-reader',
=======
        const chewbacca_TestTeamReaderUser: User = new User(
            'chewbacca@kyso.io',
            'chewbacca@kyso.io',
            'chewbacca',
>>>>>>> e460f88c
            LoginProviderEnum.KYSO,
            '[Team Reader] Chewbacca is a Team Reader',
            'free',
            'n0tiene',
            'https://bit.ly/3slTUyI',
            true,
            [],
        )

        const gideon_TestOrganizationAdminUser: User = new User(
            'gideon@kyso.io',
            'gideon@kyso.io',
            'Moff Gideon',
            LoginProviderEnum.KYSO,
            '[Organization Admin] Moff Gideon is an Organization Admin',
            'free',
            'n0tiene',
            'https://bit.ly/3E8x5AN',
            true,
            [],
        )

        const palpatine_TestPlatformAdminUser: User = new User(
            'palpatine@kyso.io',
            'palpatine@kyso.io',
            'Palpatine',
            LoginProviderEnum.KYSO,
            '[Platform Admin] Palpatine is a platform admin',
            'free',
            'n0tiene',
            'https://bit.ly/3e9b9ep',
            true,
            [GlobalPermissionsEnum.GLOBAL_ADMIN],
        )

        this.Rey_TeamAdminUser = await this._createUser(rey_TestTeamAdminUser)
        this.Kylo_TeamContributorUser = await this._createUser(kylo_TestTeamContributorUser)
        this.Chewbacca_TeamReaderUser = await this._createUser(chewbacca_TestTeamReaderUser)
        this.Gideon_OrganizationAdminUser = await this._createUser(gideon_TestOrganizationAdminUser)
        this.Palpatine_PlatformAdminUser = await this._createUser(palpatine_TestPlatformAdminUser)
    }

    private async _createUser(user: User) {
        try {
            Logger.log(`Creating ${user.nickname} user...`)
            return await this.usersService.createUser(user)
        } catch (ex) {
            Logger.log(`${user.nickname} user already exists`)
        }
    }

    private async createTestingReports() {
        const testReport = new CreateReport('test-report', 'team-contributor', 'github', 'main', '.')
        this.TestReport = await this.reportsService.createReport(this.TeamContributorUser, testReport, null)
    }

    private async createOrganizations() {
        const regularOrganization: Organization = new Organization(
            'Organization without specific roles',
            [],
            'regular-organization@kyso.io',
            'random-stripe-id-with-no-use',
            false,
        )

        this.RegularOrganization = await this._createOrganization(regularOrganization)

        this.CustomOrganizationRole = new KysoRole('custom-organization-random-role', [TeamPermissionsEnum.CREATE, TeamPermissionsEnum.DELETE])

        const organizationWithCustomRoles: Organization = new Organization(
            'Organization with custom roles',
            [this.CustomOrganizationRole],
            'organization-with-custom-roles@kyso.io',
            'another-random-stripe-id-with-no-use',
            false,
        )

        this.OrganizationWithCustomRole = await this._createOrganization(organizationWithCustomRoles)
    }

    private async _createOrganization(organization: Organization) {
        try {
            Logger.log(`Creating ${organization.name} organization...`)
            return await this.organizationService.createOrganization(organization)
        } catch (ex) {
            Logger.log(` ${organization.name} organization already exists`)
        }
    }

    private async createTeams() {
        try {
            const regularTeam = new Team(
                'public-team',
                'https://bit.ly/3J49GUO',
                'A public team',
                'Cleveland',
                [],
                this.RegularOrganization.id,
                TeamVisibilityEnum.PUBLIC,
            )

            this.CustomTeamRole = new KysoRole('custom-team-random-role', [ReportPermissionsEnum.READ])

            const teamWithCustomRoles = new Team(
                'protected-team-with-roles',
                'https://bit.ly/3e9mDOZ',
                'A protected team with custom roles',
                'Sacramento',
                [this.CustomTeamRole],
                this.OrganizationWithCustomRole.id,
                TeamVisibilityEnum.PROTECTED,
            )

            const privateTeam = new Team(
                'private-team',
                'https://bit.ly/3sr8x45',
                'A private team',
                'Milwaukee',
                [this.CustomTeamRole],
                this.RegularOrganization.id,
                TeamVisibilityEnum.PRIVATE,
            )

            this.PublicTeam = await this._createTeam(regularTeam)
            this.ProtectedTeamWithCustomRole = await this._createTeam(teamWithCustomRoles)
            this.PrivateTeam = await this._createTeam(privateTeam)
        } catch (ex) {
            // silent exception
        }
    }

    private async _createTeam(team: Team) {
        try {
            Logger.log(`Creating ${team.name} team...`)
            return await this.teamService.createTeam(team)
        } catch (ex) {
            Logger.log(` ${team.name} team already exists`)
        }
    }

    private async assignUsersToOrganizations() {
        try {
            // Organization admin
            await this.organizationService.addMembersById(
                this.RegularOrganization.id,
                [this.Gideon_OrganizationAdminUser.id.toString()],
                [KysoRole.ORGANIZATION_ADMIN_ROLE.name],
            )

            // Team admin for all teams in the organization
            await this.organizationService.addMembersById(this.RegularOrganization.id, [this.Rey_TeamAdminUser.id.toString()], [KysoRole.TEAM_ADMIN_ROLE.name])

            // Team contributor for all teams in the organization
            await this.organizationService.addMembersById(
                this.RegularOrganization.id,
                [this.Kylo_TeamContributorUser.id.toString()],
                [KysoRole.TEAM_CONTRIBUTOR_ROLE.name],
            )

            // Team reader for all teams in the organization
            await this.organizationService.addMembersById(
                this.RegularOrganization.id,
                [this.Kylo_TeamContributorUser.id.toString()],
                [KysoRole.TEAM_READER_ROLE.name],
            )
        } catch (ex) {
            // silent exception for now ;)
        }
    }

    private async assignUsersToTeams() {
        try {
            Logger.log(`Adding ${this.Gideon_OrganizationAdminUser.nickname} to team ${this.PrivateTeam.name} with role ${this.CustomTeamRole.name}`)
            await this.teamService.addMembersById(this.PrivateTeam.id, [this.Gideon_OrganizationAdminUser.id], [this.CustomTeamRole.name])
        } catch (ex) {
            // silent it
        }
    }
}<|MERGE_RESOLUTION|>--- conflicted
+++ resolved
@@ -9,10 +9,9 @@
 import { ReportPermissionsEnum } from '../reports/security/report-permissions.enum'
 import { TeamPermissionsEnum } from '../teams/security/team-permissions.enum'
 import { TeamsService } from '../teams/teams.service'
-import { CreateUserRequest } from '../../model/dto/create-user-request.dto'
-import { CreateReport, CreateReportRequest } from 'src/model/dto/create-report-request.dto'
+import { CreateReport } from 'src/model/dto/create-report-request.dto'
 import { Report } from 'src/model/report.model'
-import { ReportsService } from 'src/modules/reports/reports.service'
+import { ReportsService } from '../reports/reports.service'
 import { UsersService } from '../users/users.service'
 import { TeamVisibilityEnum } from 'src/model/enum/team-visibility.enum'
 
@@ -27,19 +26,13 @@
     private RegularOrganization: Organization
     private OrganizationWithCustomRole: Organization
 
-<<<<<<< HEAD
-    private TestReport: Report
-
-    private RegularTeam: any
-    private TeamWithCustomRole: any
-=======
+    // private TestReport: Report
     private CustomTeamRole: KysoRole
     private CustomOrganizationRole: KysoRole
 
     private PublicTeam: Team
     private ProtectedTeamWithCustomRole: Team
     private PrivateTeam: Team
->>>>>>> e460f88c
 
     constructor(
         private readonly usersService: UsersService,
@@ -49,7 +42,7 @@
     ) {}
 
     async onApplicationBootstrap() {
-        if (process.env.POPULATE_TEST_DATA && process.env.POPULATE_TEST_DATA === 'true') {
+        // if (process.env.POPULATE_TEST_DATA && process.env.POPULATE_TEST_DATA === 'true') {
             console.log(`
                   ^     ^
                    ^   ^
@@ -64,7 +57,7 @@
             await this.createTeams()
             await this.assignUsersToOrganizations()
             await this.assignUsersToTeams()
-        }
+        // }
     }
 
     private async createTestingUsers() {
@@ -94,17 +87,10 @@
             [],
         )
 
-<<<<<<< HEAD
-        const testTeamReaderUser: CreateUserRequest = new CreateUserRequest(
-            'team-reader@kyso.io',
-            'team-reader@kyso.io',
-            'team-reader',
-=======
         const chewbacca_TestTeamReaderUser: User = new User(
             'chewbacca@kyso.io',
             'chewbacca@kyso.io',
             'chewbacca',
->>>>>>> e460f88c
             LoginProviderEnum.KYSO,
             '[Team Reader] Chewbacca is a Team Reader',
             'free',
@@ -158,7 +144,7 @@
 
     private async createTestingReports() {
         const testReport = new CreateReport('test-report', 'team-contributor', 'github', 'main', '.')
-        this.TestReport = await this.reportsService.createReport(this.TeamContributorUser, testReport, null)
+        // this.TestReport = await this.reportsService.createReport(this.Kylo_TeamContributorUser, testReport, null)
     }
 
     private async createOrganizations() {
