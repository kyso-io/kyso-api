<<<<<<< HEAD
import { CreateDiscussionRequestDTO, Discussion, DiscussionPermissionsEnum, Organization, Team, Token, UpdateDiscussionRequestDTO, User } from '@kyso-io/kyso-model'
import { MailerService } from '@nestjs-modules/mailer'
import { ForbiddenException, Injectable, Logger, NotFoundException, PreconditionFailedException, Provider } from '@nestjs/common'
=======
import {
    CreateDiscussionRequestDTO,
    Comment,
    Discussion,
    ElasticSearchIndex,
    KysoCommentsDeleteEvent,
    KysoDiscussionsAssigneeEvent,
    KysoDiscussionsCreateEvent,
    KysoDiscussionsUpdateEvent,
    KysoEvent,
    KysoIndex,
    KysoSettingsEnum,
    Organization,
    Team,
    Token,
    UpdateDiscussionRequestDTO,
    User,
} from '@kyso-io/kyso-model'
import { Inject, Injectable, Logger, PreconditionFailedException, Provider } from '@nestjs/common'
import { ClientProxy } from '@nestjs/microservices'
>>>>>>> c840e9e3
import { Autowired } from '../../decorators/autowired'
import { AutowiredService } from '../../generic/autowired.generic'
import { GenericService } from '../../generic/service.generic'
import { PlatformRole } from '../../security/platform-roles'
import { CommentsService } from '../comments/comments.service'
import { FullTextSearchService } from '../full-text-search/full-text-search.service'
import { KysoSettingsService } from '../kyso-settings/kyso-settings.service'
import { OrganizationsService } from '../organizations/organizations.service'
import { TeamsService } from '../teams/teams.service'
import { UsersService } from '../users/users.service'
import { DiscussionsMongoProvider } from './providers/discussions-mongo.provider'
<<<<<<< HEAD
import { GenericService } from '../../generic/service.generic'
import { PlatformRole } from '../../security/platform-roles'
import { auth } from 'google-auth-library'
import { AuthService } from '../auth/auth.service'
=======
>>>>>>> c840e9e3

function factory(service: DiscussionsService) {
    return service
}

export function createProvider(): Provider<DiscussionsService> {
    return {
        provide: `${DiscussionsService.name}`,
        useFactory: (service) => factory(service),
        inject: [DiscussionsService],
    }
}

@Injectable()
export class DiscussionsService extends AutowiredService implements GenericService<Discussion> {
    @Autowired({ typeName: 'UsersService' })
    private usersService: UsersService

    @Autowired({ typeName: 'TeamsService' })
    private teamsService: TeamsService

    @Autowired({ typeName: 'OrganizationsService' })
    private organizationsService: OrganizationsService

    @Autowired({ typeName: 'KysoSettingsService' })
    private kysoSettingsService: KysoSettingsService

    @Autowired({ typeName: 'FullTextSearchService' })
    private fullTextSearchService: FullTextSearchService

    @Autowired({ typeName: 'CommentsService' })
    private commentsService: CommentsService

    constructor(private readonly provider: DiscussionsMongoProvider, @Inject('NATS_SERVICE') private client: ClientProxy) {
        super()
    }

    async checkOwnership(item: Discussion, requester: Token, organizationName: string, teamName: string): Promise<boolean> {
        let hasAdequatePermissions

        // Check if the user who is requesting the edition of the discussion is the owner of the discussion
        if (item.user_id === requester.id) {
            hasAdequatePermissions = true
        } else {
            hasAdequatePermissions = false
        }

        if (!hasAdequatePermissions) {
            // Check if the user who is requesting the edition of the discussion has TEAM_ADMIN or ORG_ADMIN
            const teamPermissions = requester.permissions.teams.find((x) => x.name === teamName)

            if (teamPermissions && teamPermissions.role_names) {
                const isTeamAdmin = teamPermissions.role_names.find((x) => x === PlatformRole.TEAM_ADMIN_ROLE.name) !== undefined
                const isOrgAdmin = teamPermissions.role_names.find((x) => x === PlatformRole.ORGANIZATION_ADMIN_ROLE.name) !== undefined
                const isPlatformAdmin = teamPermissions.role_names.find((x) => x === PlatformRole.PLATFORM_ADMIN_ROLE.name) !== undefined

                if (isTeamAdmin || isOrgAdmin || isPlatformAdmin) {
                    hasAdequatePermissions = true
                } else {
                    hasAdequatePermissions = false
                }
            }
        }

        return hasAdequatePermissions
    }

    public getDiscussions(query: any): Promise<Discussion[]> {
        return this.provider.read(query)
    }

    public async getDiscussion(query: any): Promise<Discussion> {
        const discussions: Discussion[] = await this.provider.read(query)
        return discussions.length > 0 ? discussions[0] : null
    }

    public async getDiscussionById(discussionId: string): Promise<Discussion> {
        return this.getDiscussion({ filter: { _id: this.provider.toObjectId(discussionId) } })
    }

    public async createDiscussion(data: CreateDiscussionRequestDTO): Promise<Discussion> {
        const author: User = await this.usersService.getUserById(data.user_id)
        for (const participant_id of data.participants) {
            const participant: User = await this.usersService.getUserById(participant_id)
            if (!participant) {
                throw new PreconditionFailedException('Participant not found')
            }
        }

        const index: number = data.participants.indexOf(author.id)
        if (index === -1) {
            data.participants.push(author.id)
        }

        const team: Team = await this.teamsService.getTeamById(data.team_id)
        if (!team) {
            throw new PreconditionFailedException('Team not found')
        }

        const organization: Organization = await this.organizationsService.getOrganizationById(team.organization_id)

        if (!data.assignees || data.assignees.length === 0) {
            data.assignees = [data.user_id]
        }

        let discussion: Discussion = new Discussion(
            data.answered,
            data.assignees,
            data.user_id,
            data.closed,
            data.description,
            data.discussion_number,
            data.main,
            author.display_name,
            data.participants,
            data.request_private,
            data.team_id,
            data.title,
            data.url_name,
        )
        discussion = await this.provider.create(discussion)

        this.client.emit<KysoDiscussionsCreateEvent>(KysoEvent.DISCUSSIONS_CREATE, {
            user: author,
            organization,
            team,
            discussion,
            frontendUrl: await this.kysoSettingsService.getValue(KysoSettingsEnum.FRONTEND_URL),
        })

        this.indexDiscussion(discussion)

        return discussion
    }

    public async checkParticipantsInDiscussion(discussionId: string): Promise<Discussion> {
        let discussion: Discussion = await this.getDiscussionById(discussionId)
        const comments: Comment[] = await this.commentsService.getComments({ filter: { discussion_id: discussionId } })
        const participants: string[] = [discussion.user_id]
        for (const comment of comments) {
            const usersIds: string[] = [comment.user_id, ...comment.user_ids]
            for (const userId of usersIds) {
                const index: number = participants.indexOf(userId)
                if (index === -1) {
                    participants.push(userId)
                }
            }
        }

        discussion = await this.provider.update(
            { _id: this.provider.toObjectId(discussionId) },
            {
                $set: {
                    participants,
                },
            },
        )

        const kysoIndex: KysoIndex = await this.discussionToKysoIndex(discussion)
        this.fullTextSearchService.updateDocument(kysoIndex)

        return discussion
    }

    public async removeParticipantFromDiscussion(reportId: string, userId: string): Promise<Discussion> {
        const discussion: Discussion = await this.provider.update(
            { _id: this.provider.toObjectId(reportId) },
            {
                $pull: {
                    participants: userId,
                },
            },
        )

        const kysoIndex: KysoIndex = await this.discussionToKysoIndex(discussion)
        this.fullTextSearchService.updateDocument(kysoIndex)

        return discussion
    }

<<<<<<< HEAD
    public async updateDiscussion(token: Token, id: string, data: UpdateDiscussionRequestDTO): Promise<Discussion> {
        const discussion: Discussion = await this.getDiscussion({ filter: { id: id, mark_delete_at: { $eq: null } } })
        if (!discussion) {
            throw new NotFoundException('Discussion not found')
        }
=======
    public async updateDiscussion(id: string, data: UpdateDiscussionRequestDTO): Promise<Discussion> {
        let discussion: Discussion = await this.getDiscussion({ filter: { id: id, mark_delete_at: { $eq: null } } })
        const user: User = await this.usersService.getUserById(discussion.user_id)
>>>>>>> c840e9e3
        const team: Team = await this.teamsService.getTeamById(discussion.team_id)
        if (!team) {
            throw new NotFoundException('Team not found')
        }
        const organization: Organization = await this.organizationsService.getOrganizationById(team.organization_id)
<<<<<<< HEAD
        if (!organization) {
            throw new NotFoundException('Organization not found')
=======
        const frontendUrl = await this.kysoSettingsService.getValue(KysoSettingsEnum.FRONTEND_URL)

        if (!discussion || !team || !organization) {
            Logger.error(`Discussion: ${discussion.id}`)
            Logger.error(`Team: ${team.id}`)
            Logger.error(`Organization: ${organization.id}`)
            throw new PreconditionFailedException('Discussion, team or organization not found')
>>>>>>> c840e9e3
        }
        if (discussion.user_id !== token.id) {
            const hasPermissions: boolean = AuthService.hasPermissions(
                token,
                [DiscussionPermissionsEnum.EDIT],
                team.sluglified_name,
                organization.sluglified_name,
            )
            if (!hasPermissions) {
                throw new ForbiddenException('You do not have permissions to update this discussion')
            }
        }
        const frontendUrl = await this.kysoSettingsService.getValue(KysoSettingsEnum.FRONTEND_URL)

        // SEND NOTIFICATIONS
        try {
            const processedAssignees = []
            const authorUser: User = await this.usersService.getUserById(discussion.user_id)
            const isCentralized: boolean = organization?.options?.notifications?.centralized || false
            let emailsCentralized: string[] = []

            if (isCentralized) {
                emailsCentralized = organization.options.notifications.emails
            }

            // Notify when a new assignment is settled
            for (const dbAssignee of data.assignees) {
                const existsInNewAssignees = discussion.assignees.find((incomingAssignee) => dbAssignee === incomingAssignee)

                if (!existsInNewAssignees) {
                    // It's a new assignee. Notify to creator and added assignee
                    const assigneeUser: User = await this.usersService.getUserById(dbAssignee)

                    // To the assignee
                    this.client.emit<KysoDiscussionsAssigneeEvent>(KysoEvent.DISCUSSIONS_NEW_ASSIGNEE, {
                        to: assigneeUser.email,
                        organization,
                        team,
                        discussion,
                        frontendUrl,
                    })

                    // To the author
                    this.client.emit<KysoDiscussionsAssigneeEvent>(KysoEvent.DISCUSSIONS_USER_ASSIGNED, {
                        to: isCentralized ? emailsCentralized : authorUser.email,
                        assigneeUser: assigneeUser,
                        organization,
                        team,
                        discussion,
                        frontendUrl,
                    })
                } // else { // Was already in the assignee list, nothing to do }

                processedAssignees.push(dbAssignee)
            }

            const removedAssignees = discussion.assignees.filter((x) => processedAssignees.indexOf(x) === -1)

            if (removedAssignees) {
                // Notify to removed assignees and creator
                console.log(`Removed ${removedAssignees}`)

                for (const removed of removedAssignees) {
                    const removedUser: User = await this.usersService.getUserById(removed)

                    // To the assignee
                    this.client.emit<KysoDiscussionsAssigneeEvent>(KysoEvent.DISCUSSIONS_REMOVE_ASSIGNEE, {
                        to: removedUser.email,
                        organization,
                        team,
                        discussion,
                        frontendUrl,
                    })

                    // To the author
                    this.client.emit<KysoDiscussionsAssigneeEvent>(KysoEvent.DISCUSSIONS_USER_UNASSIGNED, {
                        to: isCentralized ? emailsCentralized : authorUser.email,
                        assigneeUser: removedUser,
                        organization,
                        team,
                        discussion,
                        frontendUrl,
                    })
                }
            }
        } catch (ex) {
            Logger.error('Error sending notifications to new assignees in a discussion', ex)
        }

        discussion = await this.provider.update(
            { _id: this.provider.toObjectId(discussion.id) },
            {
                $set: {
                    answered: data.answered,
                    assignees: data.assignees,
                    closed: data.closed,
                    description: data.description,
                    discussion_number: data.discussion_number,
                    edited: true,
                    main: data.main,
                    participants: data.participants,
                    request_private: data.request_private,
                    title: data.title,
                    url_name: data.url_name,
                },
            },
        )

        this.client.emit<KysoDiscussionsUpdateEvent>(KysoEvent.DISCUSSIONS_UPDATE, {
            user,
            organization,
            team,
            discussion,
            frontendUrl,
        })

        const kysoIndex: KysoIndex = await this.discussionToKysoIndex(discussion)
        this.fullTextSearchService.updateDocument(kysoIndex)

        return discussion
    }

    public async deleteDiscussion(id: string): Promise<Discussion> {
        let discussion: Discussion = await this.getDiscussion({ filter: { _id: this.provider.toObjectId(id) } })
        if (!discussion) {
            throw new PreconditionFailedException('Discussion not found')
        }
        if (discussion?.mark_delete_at) {
            throw new PreconditionFailedException('Discussion already deleted')
        }
        discussion = await this.provider.update(
            { _id: this.provider.toObjectId(discussion.id) },
            {
                $set: { mark_delete_at: new Date() },
            },
        )

        const user: User = await this.usersService.getUserById(discussion.user_id)
        const team: Team = await this.teamsService.getTeamById(discussion.team_id)
        const organization: Organization = await this.organizationsService.getOrganizationById(team.organization_id)
        this.client.emit<KysoCommentsDeleteEvent>(KysoEvent.DISCUSSIONS_DELETE, {
            user,
            organization,
            team,
            discussion,
            frontendUrl: await this.kysoSettingsService.getValue(KysoSettingsEnum.FRONTEND_URL),
        })

        Logger.log(`Deleting discussion '${discussion.id} ${discussion.title}' in ElasticSearch...`, UsersService.name)
        this.fullTextSearchService.deleteDocument(ElasticSearchIndex.Discussion, discussion.id)

        return discussion
    }

    private async discussionToKysoIndex(discussion: Discussion): Promise<KysoIndex> {
        const team: Team = await this.teamsService.getTeamById(discussion.team_id)
        const organization: Organization = await this.organizationsService.getOrganizationById(team.organization_id)
        let users: User[] = []
        if (discussion.participants) {
            users = await this.usersService.getUsers({
                filter: { id: { $in: [...discussion.participants, discussion.user_id] } },
            })
        }
        const kysoIndex: KysoIndex = new KysoIndex()
        kysoIndex.title = discussion.title
        kysoIndex.type = ElasticSearchIndex.Discussion
        kysoIndex.entityId = discussion.id
        kysoIndex.organizationSlug = organization.sluglified_name
        kysoIndex.teamSlug = team.sluglified_name
        kysoIndex.people = users.map((user) => user.email).join(' ')
        kysoIndex.content = discussion.main
        return kysoIndex
    }

    public async reindexDiscussions(): Promise<void> {
        const discussions: Discussion[] = await this.getDiscussions({ filter: { mark_delete_at: null } })
        await this.fullTextSearchService.deleteAllDocumentsOfType(ElasticSearchIndex.Discussion)
        for (const discussion of discussions) {
            await this.indexDiscussion(discussion)
        }
    }

    private async indexDiscussion(discussion: Discussion): Promise<any> {
        Logger.log(`Indexing discussion '${discussion.id} ${discussion.title}'...`, UsersService.name)
        const kysoIndex: KysoIndex = await this.discussionToKysoIndex(discussion)
        return this.fullTextSearchService.indexDocument(kysoIndex)
    }
}<|MERGE_RESOLUTION|>--- conflicted
+++ resolved
@@ -1,8 +1,3 @@
-<<<<<<< HEAD
-import { CreateDiscussionRequestDTO, Discussion, DiscussionPermissionsEnum, Organization, Team, Token, UpdateDiscussionRequestDTO, User } from '@kyso-io/kyso-model'
-import { MailerService } from '@nestjs-modules/mailer'
-import { ForbiddenException, Injectable, Logger, NotFoundException, PreconditionFailedException, Provider } from '@nestjs/common'
-=======
 import {
     CreateDiscussionRequestDTO,
     Comment,
@@ -21,9 +16,8 @@
     UpdateDiscussionRequestDTO,
     User,
 } from '@kyso-io/kyso-model'
-import { Inject, Injectable, Logger, PreconditionFailedException, Provider } from '@nestjs/common'
+import { Inject, Injectable, Logger, NotFoundException, PreconditionFailedException, Provider } from '@nestjs/common'
 import { ClientProxy } from '@nestjs/microservices'
->>>>>>> c840e9e3
 import { Autowired } from '../../decorators/autowired'
 import { AutowiredService } from '../../generic/autowired.generic'
 import { GenericService } from '../../generic/service.generic'
@@ -35,13 +29,7 @@
 import { TeamsService } from '../teams/teams.service'
 import { UsersService } from '../users/users.service'
 import { DiscussionsMongoProvider } from './providers/discussions-mongo.provider'
-<<<<<<< HEAD
-import { GenericService } from '../../generic/service.generic'
-import { PlatformRole } from '../../security/platform-roles'
-import { auth } from 'google-auth-library'
 import { AuthService } from '../auth/auth.service'
-=======
->>>>>>> c840e9e3
 
 function factory(service: DiscussionsService) {
     return service
@@ -222,26 +210,14 @@
         return discussion
     }
 
-<<<<<<< HEAD
-    public async updateDiscussion(token: Token, id: string, data: UpdateDiscussionRequestDTO): Promise<Discussion> {
-        const discussion: Discussion = await this.getDiscussion({ filter: { id: id, mark_delete_at: { $eq: null } } })
-        if (!discussion) {
-            throw new NotFoundException('Discussion not found')
-        }
-=======
     public async updateDiscussion(id: string, data: UpdateDiscussionRequestDTO): Promise<Discussion> {
         let discussion: Discussion = await this.getDiscussion({ filter: { id: id, mark_delete_at: { $eq: null } } })
         const user: User = await this.usersService.getUserById(discussion.user_id)
->>>>>>> c840e9e3
         const team: Team = await this.teamsService.getTeamById(discussion.team_id)
         if (!team) {
             throw new NotFoundException('Team not found')
         }
         const organization: Organization = await this.organizationsService.getOrganizationById(team.organization_id)
-<<<<<<< HEAD
-        if (!organization) {
-            throw new NotFoundException('Organization not found')
-=======
         const frontendUrl = await this.kysoSettingsService.getValue(KysoSettingsEnum.FRONTEND_URL)
 
         if (!discussion || !team || !organization) {
@@ -249,7 +225,6 @@
             Logger.error(`Team: ${team.id}`)
             Logger.error(`Organization: ${organization.id}`)
             throw new PreconditionFailedException('Discussion, team or organization not found')
->>>>>>> c840e9e3
         }
         if (discussion.user_id !== token.id) {
             const hasPermissions: boolean = AuthService.hasPermissions(
@@ -262,8 +237,7 @@
                 throw new ForbiddenException('You do not have permissions to update this discussion')
             }
         }
-        const frontendUrl = await this.kysoSettingsService.getValue(KysoSettingsEnum.FRONTEND_URL)
-
+        
         // SEND NOTIFICATIONS
         try {
             const processedAssignees = []
