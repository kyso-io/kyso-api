import { ApiProperty } from '@nestjs/swagger'
import { Exclude, Type } from 'class-transformer'
import { IsAlphanumeric, IsArray, IsOptional, ValidateNested } from 'class-validator'
import * as mongo from 'mongodb'
import { AuthService } from '../modules/auth/auth.service'
import { GlobalPermissionsEnum } from '../security/general-permissions.enum'
import { BaseUser } from './base-user.model'
import { CreateUserRequest } from './dto/create-user-request.dto'
import { LoginProviderEnum } from './enum/login-provider.enum'
import { UserAccount } from './user-account'

export class User extends BaseUser {
    @IsAlphanumeric()
    @ApiProperty()
    @Exclude()
    public hashed_password: string

    @IsAlphanumeric()
    @IsOptional()
    @ApiProperty({
        description: 'OAUTH2 token from OAUTH login providers',
    })
    public accessToken: string

    @IsAlphanumeric()
    @IsOptional()
    @ApiProperty()
    public _email_verify_token?: string

<<<<<<< HEAD
    @IsArray()
    @ValidateNested({ each: true })
    @Type(() => UserAccount)
    public accounts: UserAccount[]
=======
    @ApiProperty()
    public type: 'user'
>>>>>>> 0397413d

    constructor(
        email: string,
        username: string,
        nickname: string,
        provider: LoginProviderEnum,
        bio: string,
        plan: string,
        avatarUrl: string,
        emailVerified: boolean,
        global_permissions: GlobalPermissionsEnum[],
        hashed_password: string,
        access_token: string,
        _id?: string,
        _email_verify_token?: string,
    ) {
        super(email, username, nickname, provider, bio, plan, avatarUrl, emailVerified, global_permissions, _id)

        this.hashed_password = hashed_password
        this.accessToken = access_token

        if (_email_verify_token) {
            this._email_verify_token = _email_verify_token
        }
        this.accounts = []
    }

    static fromGithubUser(userData: any, emailData: any): User {
        const newUser = new User(emailData.email, userData.login, userData.name, LoginProviderEnum.GITHUB, '', 'free', userData.avatar_url, true, [], '', '')

        return newUser
    }

    static fromCreateUserRequest(request: CreateUserRequest): User {
        const newUser = new User(
            request.email,
            request.username,
            request.nickname,
            request.provider,
            request.bio,
            request.plan,
            request.avatar_url,
            request.email_verified,
            request.global_permissions,
            '',
            '',
        )

        newUser.hashed_password = AuthService.hashPassword(request.password)

        return newUser
    }
}

export const DEFAULT_GLOBAL_ADMIN_USER = new User(
    'default-admin@kyso.io',
    'default-admin@kyso.io',
    'default-admin',
    LoginProviderEnum.KYSO,
    '',
    'free',
    'https://bit.ly/32hyGaj',
    false,
    [GlobalPermissionsEnum.GLOBAL_ADMIN],
    '',
    '',
    new mongo.ObjectId('61a8ae8f9c2bc3c5a2144000').toString(),
)<|MERGE_RESOLUTION|>--- conflicted
+++ resolved
@@ -27,15 +27,13 @@
     @ApiProperty()
     public _email_verify_token?: string
 
-<<<<<<< HEAD
     @IsArray()
     @ValidateNested({ each: true })
     @Type(() => UserAccount)
     public accounts: UserAccount[]
-=======
+
     @ApiProperty()
     public type: 'user'
->>>>>>> 0397413d
 
     constructor(
         email: string,
