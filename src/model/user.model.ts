--- conflicted
+++ resolved
@@ -8,12 +8,6 @@
 import * as mongo from 'mongodb'
 
 export class User extends BaseModel {
-<<<<<<< HEAD
-    @ApiProperty({ format: 'faker: datatype.uuid' })
-    public id?: string
-
-=======
->>>>>>> eb6657cd
     @ApiProperty()
     public email: string
     @ApiProperty()
