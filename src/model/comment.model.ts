import { ApiProperty } from '@nestjs/swagger'
import { IsMongoId, IsNotEmpty, IsOptional } from 'class-validator'
import { BaseModel } from './base.model'

export class Comment extends BaseModel {
    @ApiProperty({ format: 'faker: lorem.sentance' })
    @IsNotEmpty()
    public text: string

    @ApiProperty({ format: 'faker: datatype.uuid' })
    public user_id: string

    @ApiProperty({ format: 'faker: lorem.sentance' })
    public username: string

    @ApiProperty({ format: 'faker: datatype.uuid' })
    @IsMongoId()
    public report_id: string

    @ApiProperty({ format: 'faker: datatype.uuid' })
    @IsOptional()
    @IsMongoId()
    public comment_id: string

<<<<<<< HEAD
    constructor(text: string, user_id: string, report_id: string, comment_id: string, username: string) {
=======
    @ApiProperty()
    public type: 'comment'

    buildHatoes(relations?: any) {}

    constructor(text, user_id, report_id, comment_id) {
>>>>>>> 0397413d
        super()
        this.text = text
        this.user_id = user_id
        this.report_id = report_id
        this.comment_id = comment_id
        this.username = username
    }
}<|MERGE_RESOLUTION|>--- conflicted
+++ resolved
@@ -22,16 +22,12 @@
     @IsMongoId()
     public comment_id: string
 
-<<<<<<< HEAD
-    constructor(text: string, user_id: string, report_id: string, comment_id: string, username: string) {
-=======
     @ApiProperty()
     public type: 'comment'
 
     buildHatoes(relations?: any) {}
 
     constructor(text, user_id, report_id, comment_id) {
->>>>>>> 0397413d
         super()
         this.text = text
         this.user_id = user_id
