import { ApiProperty } from '@nestjs/swagger'
import { BaseModel } from './base.model'
import { User } from './user.model'
<<<<<<< HEAD
import { Report } from './report.model'
=======
>>>>>>> eb6657cd

export class Comment extends BaseModel {
    @ApiProperty({ format: 'faker: lorem.paragraph' })
    public text: string

    @ApiProperty()
    public user: User

    @ApiProperty({ isArray: true })
    comments: Comment

<<<<<<< HEAD
    // @ApiProperty()
    // public report: Report

=======
>>>>>>> eb6657cd
    @ApiProperty()
    public _p_study: any
}<|MERGE_RESOLUTION|>--- conflicted
+++ resolved
@@ -1,10 +1,7 @@
 import { ApiProperty } from '@nestjs/swagger'
 import { BaseModel } from './base.model'
 import { User } from './user.model'
-<<<<<<< HEAD
 import { Report } from './report.model'
-=======
->>>>>>> eb6657cd
 
 export class Comment extends BaseModel {
     @ApiProperty({ format: 'faker: lorem.paragraph' })
@@ -16,12 +13,9 @@
     @ApiProperty({ isArray: true })
     comments: Comment
 
-<<<<<<< HEAD
     // @ApiProperty()
     // public report: Report
 
-=======
->>>>>>> eb6657cd
     @ApiProperty()
     public _p_study: any
 }