--- conflicted
+++ resolved
@@ -1,9 +1,7 @@
 import { ApiProperty } from '@nestjs/swagger'
 import { BaseModel } from './base.model'
-<<<<<<< HEAD
 import { User } from './user.model'
-=======
->>>>>>> a271395a
+
 
 export class Comment extends BaseModel {
     @ApiProperty({ format: 'faker: datatype.uuid' })
@@ -13,17 +11,11 @@
     public text: string
 
     @ApiProperty()
-<<<<<<< HEAD
     public user: User
 
     @ApiProperty({ isArray: true })
     comments: Comment
-=======
-    public _p_user: string
-    @ApiProperty()
-    public child_comments: Comment[]
     
     @ApiProperty()
     public _p_study: any
->>>>>>> a271395a
 }