--- conflicted
+++ resolved
@@ -8,13 +8,6 @@
     @ApiProperty({ format: 'faker: datatype.uuid' })
     public id?: string
 
-<<<<<<< HEAD
-    @ApiProperty()
-    public created_at: Date
-
-    @ApiProperty()
-    public updated_at: Date
-=======
     @IsDate()
     @ApiProperty()
     public created_at: Date
@@ -26,5 +19,4 @@
 
     @ApiProperty()
     public self_url: Hateoas
->>>>>>> e460f88c
 }