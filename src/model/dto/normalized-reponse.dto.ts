import { ApiProperty, getSchemaPath } from '@nestjs/swagger'
import { User } from '../user.model'
import { Report } from '../report.model'
import { Comment } from '../comment.model'
import { Team } from '../team.model'
import { Organization } from '../organization.model'

const MODELS = [User, Report, Comment, Team, Organization]

export class NormalizedResponse {
<<<<<<< HEAD
    @ApiProperty({
        description: 'The specific data that has been requested, it is an array or object',
        example: 'a report, or list of reports',
        oneOf: [
            ...MODELS.map((model) => ({ $ref: getSchemaPath(model) })),
            ...MODELS.map((model) => ({ type: 'array', items: { $ref: getSchemaPath(model) } })),
        ],
    })
    data: object | object[]
=======
    data: any | any[]
>>>>>>> da9d70db

    @ApiProperty({
        description: 'object with all the fetched relations',
        anyOf: [...MODELS.map((model) => ({ type: 'object', additionalProperties: { $ref: getSchemaPath(model) } }))],
    })
    relations: object

    constructor(data, relations?) {
        this.data = data
        this.relations = relations
    }
}<|MERGE_RESOLUTION|>--- conflicted
+++ resolved
@@ -8,7 +8,6 @@
 const MODELS = [User, Report, Comment, Team, Organization]
 
 export class NormalizedResponse {
-<<<<<<< HEAD
     @ApiProperty({
         description: 'The specific data that has been requested, it is an array or object',
         example: 'a report, or list of reports',
@@ -18,9 +17,6 @@
         ],
     })
     data: object | object[]
-=======
-    data: any | any[]
->>>>>>> da9d70db
 
     @ApiProperty({
         description: 'object with all the fetched relations',
