--- conflicted
+++ resolved
@@ -24,25 +24,6 @@
 
         const existsCollectionPromise = this.existsMongoDBCollection(this.baseCollection)
 
-<<<<<<< HEAD
-        existsCollectionPromise
-            .then((existsCollection) => {
-                if (!existsCollection) {
-                    try {
-                        Logger.log(`Collection ${this.baseCollection} does not exists, creating it`)
-                        this.db.createCollection(this.baseCollection)
-
-                        Logger.log(`Populating minimal data for ${this.baseCollection} collection`)
-                        this.populateMinimalData()
-                    } catch (ex) {
-                        Logger.log(`Collection ${this.baseCollection} already exists`, ex)
-                    }
-                }
-            })
-            .catch((ex) => {
-                console.log("HEY THERE THIS IS AN EXP")
-            })
-=======
         existsCollectionPromise.then(async (existsCollection) => {
             if (!existsCollection) {
                 try {
@@ -60,7 +41,6 @@
                 await this.checkIndices()
             }
         })
->>>>>>> 13a3f470
     }
 
     private async checkIndices(): Promise<void> {
