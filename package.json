{
    "name": "kyso-api",
    "version": "0.0.1",
    "description": "",
    "author": "",
    "private": true,
    "license": "UNLICENSED",
    "scripts": {
        "prebuild": "rimraf dist",
        "build": "nest build",
        "format": "prettier --write \"src/**/*.ts\" \"test/**/*.ts\"",
        "start": "NODE_ENV=development nest start",
        "dev": "npm run start:dev",
        "build:docs": "npx widdershins src/openapi.json -o Readme.md --language_tabs false --omitHeader --code false --omitBody --user_templates src/documentation/templates",
        "start:dev": "NODE_ENV=development nest start --watch",
        "smee": "smee -u https://smee.io/kyso-github-hook-test -p 4000 -P /v1/hooks/github",
        "start:test": "NODE_ENV=testing nest start",
        "start:debug": "NODE_ENV=development nest start --debug --watch",
        "start:prod": "NODE_ENV=production node dist/main",
        "lint": "eslint \"{src,apps,libs,test}/**/*.ts\" --fix",
        "test": "NODE_ENV=testing jest",
        "test:watch": "NODE_ENV=testing jest --watch",
        "test:cov": "NODE_ENV=testing jest --coverage",
        "test:debug": "NODE_ENV=testing node --inspect-brk -r tsconfig-paths/register -r ts-node/register node_modules/.bin/jest --runInBand",
        "test:e2e": "NODE_ENV=testing jest --detectOpenHandles --testTimeout=60000 --config ./test/jest-e2e.json"
    },
    "dependencies": {
        "@aws-sdk/client-s3": "^3.48.0",
<<<<<<< HEAD
        "@kyso-io/kyso-cli": "^0.0.4",
        "@kyso-io/kyso-model": "0.0.52",
=======
        "@kyso-io/kyso-model": "0.0.53",
>>>>>>> 13a3f470
        "@nestjs-modules/mailer": "^1.6.1",
        "@nestjs/common": "^8.0.0",
        "@nestjs/config": "^1.1.0",
        "@nestjs/core": "^8.0.0",
        "@nestjs/jwt": "^8.0.0",
        "@nestjs/platform-express": "^8.0.0",
        "@nestjs/swagger": "^5.1.5",
        "@octokit/rest": "^18.12.0",
        "@parse/s3-files-adapter": "^1.6.2",
        "@parse/simple-mailgun-adapter": "^2.0.0",
        "adm-zip": "^0.5.9",
        "api-query-params": "^5.3.0",
        "aws-sdk": "^2.1032.0",
        "axios": "^0.24.0",
        "bcryptjs": "^2.4.3",
        "body-parser": "^1.19.1",
        "class-transformer": "^0.5.1",
        "class-validator": "^0.13.2",
        "crypto-js": "^4.1.1",
        "dotenv": "^10.0.0",
        "get-folder-size": "^3.1.0",
        "glob": "^7.2.0",
        "helmet": "^4.6.0",
        "js-yaml": "^4.1.0",
        "mailgun-js": "^0.22.0",
        "mongodb": "^4.2.0",
        "nestjs-redoc": "^2.2.2",
        "newman": "^5.3.1",
        "nodemailer": "^6.7.2",
        "octokit": "^1.7.0",
        "reflect-metadata": "^0.1.13",
        "rimraf": "^3.0.2",
        "rxjs": "^7.2.0",
        "sha256-file": "^1.0.0",
        "smee-client": "^1.2.2",
        "swagger-ui-express": "^4.1.6",
        "typedoc": "^0.22.10",
        "util": "^0.12.4",
        "uuid": "^8.3.2"
    },
    "devDependencies": {
        "@nestjs/cli": "^8.0.0",
        "@nestjs/schematics": "^8.0.0",
        "@nestjs/testing": "^8.0.0",
        "@types/adm-zip": "^0.4.34",
        "@types/crypto-js": "^4.1.0",
        "@types/express": "^4.17.13",
        "@types/get-folder-size": "^3.0.1",
        "@types/glob": "^7.2.0",
        "@types/jest": "27.0.2",
        "@types/js-yaml": "^4.0.5",
        "@types/multer": "^1.4.7",
        "@types/node": "^16.0.0",
        "@types/nodemailer": "^6.4.4",
        "@types/sha256-file": "^1.0.1",
        "@types/supertest": "^2.0.11",
        "@typescript-eslint/eslint-plugin": "^5.0.0",
        "@typescript-eslint/parser": "^5.0.0",
        "eslint": "^8.0.1",
        "eslint-config-prettier": "^8.3.0",
        "eslint-plugin-prettier": "^4.0.0",
        "faker": "^5.5.3",
        "jest": "^27.2.5",
        "json-schema-faker": "^0.5.0-rcv.39",
        "normalizr": "^3.6.1",
        "prettier": "^2.3.2",
        "source-map-support": "^0.5.20",
        "supertest": "^6.1.3",
        "ts-jest": "^27.0.3",
        "ts-loader": "^9.2.3",
        "ts-node": "^10.0.0",
        "tsconfig-paths": "^3.10.1",
        "typescript": "^4.3.5",
        "widdershins": "^4.0.1"
    },
    "jest": {
        "moduleFileExtensions": [
            "js",
            "json",
            "ts"
        ],
        "moduleNameMapper": {
            "^src/(.*)$": "<rootDir>/$1"
        },
        "rootDir": "src",
        "testRegex": ".*\\.spec\\.ts$",
        "transform": {
            "^.+\\.(t|j)s$": "ts-jest"
        },
        "collectCoverageFrom": [
            "**/*.(t|j)s"
        ],
        "coverageDirectory": "../coverage",
        "testEnvironment": "node",
        "setupFiles": [
            "../.jest/setEnvVars.js"
        ],
        "verbose": true,
        "testTimeout": 60000
    }
}<|MERGE_RESOLUTION|>--- conflicted
+++ resolved
@@ -26,12 +26,7 @@
     },
     "dependencies": {
         "@aws-sdk/client-s3": "^3.48.0",
-<<<<<<< HEAD
-        "@kyso-io/kyso-cli": "^0.0.4",
-        "@kyso-io/kyso-model": "0.0.52",
-=======
         "@kyso-io/kyso-model": "0.0.53",
->>>>>>> 13a3f470
         "@nestjs-modules/mailer": "^1.6.1",
         "@nestjs/common": "^8.0.0",
         "@nestjs/config": "^1.1.0",
